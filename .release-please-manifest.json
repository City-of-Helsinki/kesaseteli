{
  "backend/benefit": "1.6.0",
  "backend/kesaseteli": "1.4.0",
  "backend/tet": "1.2.0",
  "frontend/benefit/applicant": "3.6.0",
  "frontend/benefit/handler": "3.1.0",
<<<<<<< HEAD
  "frontend/kesaseteli/employer": "1.1.1",
  "frontend/kesaseteli/handler": "1.2.0",
  "frontend/kesaseteli/youth": "1.1.1",
=======
  "frontend/kesaseteli/employer": "1.2.0",
  "frontend/kesaseteli/handler": "1.1.1",
  "frontend/kesaseteli/youth": "1.2.0",
>>>>>>> b461e509
  "frontend/tet/admin": "1.1.0",
  "frontend/tet/youth": "1.1.0"
}<|MERGE_RESOLUTION|>--- conflicted
+++ resolved
@@ -4,15 +4,9 @@
   "backend/tet": "1.2.0",
   "frontend/benefit/applicant": "3.6.0",
   "frontend/benefit/handler": "3.1.0",
-<<<<<<< HEAD
-  "frontend/kesaseteli/employer": "1.1.1",
+  "frontend/kesaseteli/employer": "1.2.0",
   "frontend/kesaseteli/handler": "1.2.0",
-  "frontend/kesaseteli/youth": "1.1.1",
-=======
-  "frontend/kesaseteli/employer": "1.2.0",
-  "frontend/kesaseteli/handler": "1.1.1",
   "frontend/kesaseteli/youth": "1.2.0",
->>>>>>> b461e509
   "frontend/tet/admin": "1.1.0",
   "frontend/tet/youth": "1.1.0"
 }