from datetime import date, datetime, timedelta
from typing import Dict, List

import filetype
from dateutil.relativedelta import relativedelta
from django.conf import settings
from django.contrib.auth import get_user_model
from django.contrib.auth.models import AnonymousUser
from django.db import transaction
from django.forms import ImageField, ValidationError as DjangoFormsValidationError
from django.utils.text import format_lazy
from django.utils.translation import gettext_lazy as _
from drf_spectacular.utils import extend_schema_field
from rest_framework import serializers
from rest_framework.fields import FileField
from rest_framework.reverse import reverse
from stdnum.fi import hetu

from applications.api.v1.status_transition_validator import (
    ApplicantApplicationStatusValidator,
    ApplicationBatchStatusValidator,
    HandlerApplicationStatusValidator,
)
from applications.benefit_aggregation import get_former_benefit_info
from applications.enums import (
    ApplicationBatchStatus,
    ApplicationStatus,
    AttachmentRequirement,
    AttachmentType,
    BenefitType,
    OrganizationType,
)
from applications.models import (
    Application,
    ApplicationBasis,
    ApplicationBatch,
    ApplicationLogEntry,
    Attachment,
    DeMinimisAid,
    Employee,
)
from calculator.api.v1.serializers import (
    CalculationSerializer,
    PaySubsidySerializer,
    TrainingCompensationSerializer,
)
from calculator.models import Calculation
from common.delay_call import call_now_or_later, do_delayed_calls_at_end
from common.exceptions import BenefitAPIException
from common.utils import (
    get_date_range_end_with_days360,
    PhoneNumberField,
    to_decimal,
    update_object,
)
from companies.api.v1.serializers import CompanySerializer
from companies.models import Company
from helsinkibenefit.settings import MAX_UPLOAD_SIZE, MINIMUM_WORKING_HOURS_PER_WEEK
from messages.automatic_messages import send_application_reopened_message
from terms.api.v1.serializers import (
    ApplicantTermsApprovalSerializer,
    ApproveTermsSerializer,
    TermsSerializer,
)
from terms.enums import TermsType
from terms.models import ApplicantTermsApproval, Terms
from users.utils import get_company_from_request, get_request_user_from_context


class DynamicFieldsModelSerializer(serializers.ModelSerializer):
    """
    A ModelSerializer that takes an additional `fields` argument that
    controls which fields should be displayed and exclude_fields parameter argument that controls
    which fields should not be displayed and exclude_fields parameter argument that controls which
    fields should not be displayed.
    """

    def __init__(self, *args, **kwargs):
        super().__init__(*args, **kwargs)
        # Empty "fields" argument is treated the same as no argument at all
        fields = self.context.get("fields", []) or self.fields.keys()
        exclude_fields = self.context.get("exclude_fields", [])

        existing = set(self.fields)
        allowed = set(fields) - set(exclude_fields)
        for field_name in existing - allowed:
            self.fields.pop(field_name)


class AttachmentField(FileField):
    def to_representation(self, value):
        if not value:
            return None

        url_pattern_name = "v1:applicant-application-download-attachment"
        request = self.context.get("request")
        user = get_request_user_from_context(self)
        if settings.NEXT_PUBLIC_MOCK_FLAG or (
            user and user.is_authenticated and user.is_handler()
        ):
            url_pattern_name = "v1:handler-application-download-attachment"

        path = reverse(
            url_pattern_name,
            kwargs={
                "pk": value.instance.application.pk,
                "attachment_pk": value.instance.pk,
            },
        )
        if request is not None:
            return request.build_absolute_uri(path)
        return path


class AttachmentSerializer(serializers.ModelSerializer):
    # this limit is a security feature, not a business rule

    MAX_ATTACHMENTS_PER_APPLICATION = 20

    attachment_file = AttachmentField()

    class Meta:
        model = Attachment
        fields = [
            "id",
            "application",
            "attachment_type",
            "attachment_file",
            "attachment_file_name",
            "content_type",
            "created_at",
        ]
        read_only_fields = ["created_at"]

    attachment_file_name = serializers.SerializerMethodField(
        "get_attachment_file_name",
        help_text="The name of the uploaded file",
    )

    def get_attachment_file_name(self, obj):
        return obj.attachment_file.name

    ATTACHMENT_MODIFICATION_ALLOWED_STATUSES = (
        ApplicationStatus.ADDITIONAL_INFORMATION_NEEDED,
        ApplicationStatus.DRAFT,
    )

    def validate(self, data):
        """
        Rudimentary validation of file content to guard against accidentally uploading
        invalid files.
        """

        if data["attachment_file"].size > MAX_UPLOAD_SIZE:
            raise serializers.ValidationError(
                format_lazy(
                    _("Upload file size cannot be greater than {size} bytes"),
                    size=MAX_UPLOAD_SIZE,
                )
            )

        if (
            len(data["application"].attachments.all())
            >= self.MAX_ATTACHMENTS_PER_APPLICATION
        ):
            raise serializers.ValidationError(_("Too many attachments"))
        if data["content_type"] == "application/pdf":
            if not self._is_valid_pdf(data["attachment_file"]):
                raise serializers.ValidationError(_("Not a valid pdf file"))
        elif not self._is_valid_image(data["attachment_file"]):
            # only pdf and image files are listed in ATTACHMENT_CONTENT_TYPE_CHOICES, so if we get here,
            # the content type is an image file
            raise serializers.ValidationError(_("Not a valid image file"))
        return data

    def _is_valid_image(self, uploaded_file):
        try:
            im = ImageField()
            # check if the file is a valid image
            im.to_python(uploaded_file)
        except DjangoFormsValidationError:
            return False
        else:
            return True

    def _is_valid_pdf(self, uploaded_file):
        file_pos = uploaded_file.tell()
        mime_type = None
        if file_type_guess := filetype.guess(uploaded_file):
            mime_type = file_type_guess.mime
        uploaded_file.seek(file_pos)  # restore position
        return mime_type == "application/pdf"


class DeMinimisAidSerializer(serializers.ModelSerializer):
    """
    De minimis aid objects are meant to be edited together with their Application object.
    The "ordering" field is not editable and is ignored if present in POST/PUT data.
    The ordering of the DeMinimisAid objects is determined by their order in the "de_minimis_aid_set" list
    in the Application.
    """

    MAX_AID_AMOUNT = 200000
    amount = serializers.DecimalField(
        max_digits=DeMinimisAid.amount.field.max_digits,
        decimal_places=DeMinimisAid.amount.field.decimal_places,
        min_value=1,
        max_value=MAX_AID_AMOUNT,
        help_text="see MAX_AMOUNT",
    )

    def validate_granted_at(self, value):
        min_date = date(date.today().year - 4, 1, 1)
        if value < min_date:
            raise serializers.ValidationError(_("Grant date too much in past"))
        elif value > date.today():
            raise serializers.ValidationError(_("Grant date can not be in the future"))
        return value

    class Meta:
        model = DeMinimisAid
        fields = [
            "id",
            "granter",
            "granted_at",
            "amount",
            "ordering",
        ]
        read_only_fields = [
            "ordering",
        ]
        extra_kwargs = {
            "granter": {
                "help_text": "Granter of the benefit",
            },
            "granted_at": {
                "help_text": "Date max. four years into past",
            },
            "ordering": {
                "help_text": "Note: read-only field, ignored on input",
            },
        }


class EmployeeSerializer(serializers.ModelSerializer):
    """
    Employee objects are meant to be edited together with their Application object.
    """

    phone_number = PhoneNumberField(
        allow_blank=True,
        help_text=(
            "Employee phone number normalized (start with zero, without country code)"
        ),
    )

    class Meta:
        model = Employee
        fields = [
            "id",
            "first_name",
            "last_name",
            "social_security_number",
            "phone_number",
            "email",
            "employee_language",
            "job_title",
            "monthly_pay",
            "vacation_money",
            "other_expenses",
            "working_hours",
            "collective_bargaining_agreement",
            "is_living_in_helsinki",
            "commission_amount",
            "commission_description",
            "created_at",
            "birthday",
        ]
        read_only_fields = [
            "ordering",
            "birthday",
        ]

    def validate_social_security_number(self, value):
        if value == "":
            return value

        if not hetu.is_valid(value):
            raise serializers.ValidationError(_("Social security number invalid"))

        return value

    def validate_working_hours(self, value):
        if value and value < MINIMUM_WORKING_HOURS_PER_WEEK:
            raise serializers.ValidationError(
                format_lazy(
                    _("Working hour must be greater than {min_hour} per week"),
                    min_hour=MINIMUM_WORKING_HOURS_PER_WEEK,
                )
            )
        return value

    def validate_monthly_pay(self, value):
        if value is not None and value <= 0:
            raise serializers.ValidationError(_("Monthly pay must be greater than 0"))
        return value

    def validate_vacation_money(self, value):
        if value is not None and value < 0:
            raise serializers.ValidationError(
                _("Vacation money must be a positive number")
            )
        return value

    def validate_other_expenses(self, value):
        if value is not None and value < 0:
            raise serializers.ValidationError(
                _("Other expenses must be a positive number")
            )
        return value


class ApplicationBatchSerializer(serializers.ModelSerializer):
    """
    Grouping of applications for batch processing.
    One Application can belong to at most one ApplicationBatch at a time.
    """

    status = serializers.ChoiceField(
        choices=ApplicationBatchStatus.choices,
        validators=[ApplicationBatchStatusValidator()],
        help_text="Status of the application, visible to the applicant",
    )

    applications = serializers.PrimaryKeyRelatedField(
        many=True,
        read_only=False,
        queryset=Application.objects.all(),
        help_text="Applications in this batch (read-only)",
    )

    proposal_for_decision = serializers.ChoiceField(
        choices=[ApplicationStatus.ACCEPTED, ApplicationStatus.REJECTED],
        help_text="Proposed decision for Ahjo",
    )

    class Meta:
        model = ApplicationBatch
        fields = [
            "id",
            "status",
            "applications",
            "proposal_for_decision",
            "decision_maker_title",
            "decision_maker_name",
            "section_of_the_law",
            "decision_date",
            "expert_inspector_name",
            "expert_inspector_email",
            "created_at",
        ]
        read_only_fields = [
            "created_at",
        ]
        extra_kwargs = {
            "decision_maker_title": {
                "help_text": "Title of the decision maker in Ahjo",
            },
            "decision_maker_name": {
                "help_text": "Nameof the decision maker in Ahjo",
            },
            "section_of_the_law": {
                "help_text": "Section of the law that the Ahjo decision is based on",
            },
            "decision_date": {
                "help_text": "Date of decision in Ahjo",
            },
            "expert_inspector_name": {
                "help_text": (
                    "The name of application handler at the city of Helsinki (for"
                    " Talpa)"
                ),
            },
            "expert_inspector_email": {
                "help_text": (
                    "The email of application handler at the city of Helsinki (for"
                    " Talpa)"
                ),
            },
        }

    @transaction.atomic
    def update(self, instance, validated_data):
        applications = validated_data.pop("applications", None)
        application_batch = super().update(instance, validated_data)
        if applications is not None:
            self._update_applications(application_batch, applications)
        return application_batch

    @transaction.atomic
    def create(self, validated_data):
        applications = validated_data.pop("applications", None)
        application_batch = super().create(validated_data)
        if applications is not None:
            self._update_applications(application_batch, applications)
        return application_batch

    def _update_applications(self, application_batch, applications):
        if {application.pk for application in application_batch.applications.all()} != {
            application.pk for application in applications
        }:
            if not application_batch.applications_can_be_modified:
                raise serializers.ValidationError(
                    {
                        "applications": _(
                            "Applications in a batch can not be changed when batch is"
                            " in this status"
                        )
                    }
                )

            for application in applications:
                if str(application.status) != str(
                    application_batch.proposal_for_decision
                ):
                    raise serializers.ValidationError(
                        {
                            "applications": _(
                                "This application has invalid status and can not be"
                                " added to this batch"
                            )
                        }
                    )

        application_batch.applications.set(applications)


class BaseApplicationSerializer(DynamicFieldsModelSerializer):
    """
    Fields in the Company model come from YTJ/other source and are not editable by user, and are listed
    in read_only_fields. If sent in the request, these fields are ignored.

    """

    status = serializers.ChoiceField(
        choices=ApplicationStatus.choices,
        validators=[ApplicantApplicationStatusValidator()],
        help_text="Status of the application, visible to the applicant",
    )

    employee = EmployeeSerializer()

    applicant_terms_approval = ApplicantTermsApprovalSerializer(
        read_only=True, help_text="Currently approved applicant terms, if any"
    )

    approve_terms = ApproveTermsSerializer(
        required=False,
        write_only=True,
        help_text=(
            "Set the approved terms of this application."
            "Only used when application status is changed"
            "from DRAFT->RECEIVED or ADDITIONAL_INFORMATION_NEEDED->HANDLING"
            "in the same request."
        ),
    )

    company = CompanySerializer(read_only=True)

    attachments = AttachmentSerializer(
        read_only=True,
        many=True,
        help_text="Attachments of the application (read-only)",
    )

    bases = serializers.SlugRelatedField(
        many=True,
        slug_field="identifier",
        queryset=ApplicationBasis.objects.filter(is_active=True),
        help_text="List of application basis identifiers",
    )

    de_minimis_aid_set = DeMinimisAidSerializer(
        many=True,
        help_text=(
            "List of de minimis aid associated with this application."
            "Total amount must be less than MAX_AID_AMOUNT"
        ),
    )

    class Meta:
        model = Application
        fields = [
            "id",
            "status",
            "employee",
            "application_number",
            "applicant_terms_approval",
            "approve_terms",
            "company",
            "company_name",
            "company_form",
            "company_form_code",
            "submitted_at",
            "bases",
            "attachment_requirements",
            "applicant_terms_approval_needed",
            "applicant_terms_in_effect",
            "former_benefit_info",
            "available_benefit_types",
            "official_company_street_address",
            "official_company_city",
            "official_company_postcode",
            "use_alternative_address",
            "alternative_company_street_address",
            "alternative_company_city",
            "alternative_company_postcode",
            "company_department",
            "company_bank_account_number",
            "company_contact_person_first_name",
            "company_contact_person_last_name",
            "company_contact_person_phone_number",
            "company_contact_person_email",
            "association_has_business_activities",
            "association_immediate_manager_check",
            "applicant_language",
            "co_operation_negotiations",
            "co_operation_negotiations_description",
            "pay_subsidy_granted",
            "pay_subsidy_percent",
            "additional_pay_subsidy_percent",
            "apprenticeship_program",
            "archived",
            "application_step",
            "benefit_type",
            "start_date",
            "end_date",
            "de_minimis_aid",
            "de_minimis_aid_set",
            "modified_at",
            "created_at",
            "additional_information_needed_by",
            "status_last_changed_at",
            "attachments",
            "ahjo_decision",
            "unread_messages_count",
            "log_entry_comment",
            "warnings",
            "duration_in_months_rounded",
        ]
        read_only_fields = [
            "submitted_at",
            "application_number",
            "attachment_requirements",
            "applicant_terms_approval_needed",
            "applicant_terms_in_effect",
            "former_benefit_info",
            "company_name",
            "company_form",
            "company_form_code",
            "official_company_street_address",
            "official_company_city",
            "official_company_postcode",
            "available_benefit_types",
            "modified_at",
            "created_at",
            "additional_information_needed_by",
            "status_last_changed_at",
            "unread_messages_count",
            "warnings",
            "duration_in_months_rounded",
        ]
        extra_kwargs = {
            "company_name": {
                "help_text": (
                    "The application should retain the Company name, as it was at the"
                    " time the application was created, to maintain historical"
                    " accuracy."
                ),
            },
            "company_form": {
                "help_text": (
                    "Finnish company form from official sources (YTJ) at the time the"
                    " application was created"
                ),
            },
            "company_form_code": {
                "help_text": (
                    "Company form code from official sources (YTJ) at the time the"
                    " application was created"
                ),
            },
            "official_company_street_address": {
                "help_text": (
                    "Company street address from official sources (YTJ/other) at"
                    "the time the application was created"
                ),
            },
            "official_company_city": {
                "help_text": (
                    "Company city from official sources (YTJ/other) at"
                    "the time the application was created"
                ),
            },
            "official_company_postcode": {
                "help_text": (
                    "Company post code from official sources (YTJ/other) at"
                    "the time the application was created"
                ),
            },
            "use_alternative_address": {
                "help_text": (
                    "The user has an option of using an alternative address.This will"
                    " then be used instead of the address fetched from YTJ/PRH."
                ),
            },
            "alternative_company_street_address": {
                "help_text": (
                    "User-supplied address, to be used in Helsinki Benefit related"
                    " issues"
                ),
            },
            "alternative_company_city": {
                "help_text": (
                    "User-supplied city, to be used in Helsinki Benefit related issues"
                ),
            },
            "alternative_company_postcode": {
                "help_text": (
                    "User-supplied postcode, to be used in Helsinki Benefit related"
                    " issues"
                ),
            },
            "company_department": {
                "help_text": "Company department address",
            },
            "company_bank_account_number": {
                "help_text": "IBAN formatted bank account number",
            },
            "company_contact_person_first_name": {
                "help_text": "First name of the contact person",
            },
            "company_contact_person_last_name": {
                "help_text": "Last name of the contact person",
            },
            "company_contact_person_phone_number": {
                "help_text": (
                    "Phone number of the contact person, must a Finnish phone number"
                ),
            },
            "company_contact_person_email": {
                "help_text": "Email address of the contact person",
            },
            "association_has_business_activities": {
                "help_text": (
                    "field is visible and yes/no answer is required/allowed"
                    "only if applicant is an association"
                ),
            },
            "association_immediate_manager_check": {
                "help_text": (
                    "field is visible and yes answer is allowed (and required)"
                    "only if applicant is an association"
                ),
            },
            "applicant_language": {
                "help_text": "Language to be used when contacting the contact person",
            },
            "co_operation_negotiations": {
                "help_text": (
                    "If set to True, then the negotiations description must be filled"
                ),
            },
            "co_operation_negotiations_description": {
                "help_text": "Free text entered by the applicant",
            },
            "pay_subsidy_granted": {
                "help_text": "Is pay subsidy granted for the employment?",
            },
            "pay_subsidy_percent": {
                "help_text": "Percentage of the pay subsidy granted",
            },
            "additional_pay_subsidy_percent": {
                "help_text": (
                    "Percentage of the pay subsidy granted (If there is another pay"
                    " subsidy grant)"
                ),
            },
            "apprenticeship_program": {
                "help_text": "Is the employee in apprenticeship program?",
            },
            "archived": {
                "help_text": (
                    "Flag indicating the application is archived and should not usually"
                    " be shown to the user"
                ),
            },
            "benefit_type": {
                "help_text": "Benefit type of this application",
            },
            "application_step": {
                "help_text": "current/latest application step shown in the UI",
            },
            "start_date": {
                "help_text": "Must be within the current year.",
            },
            "end_date": {
                "help_text": "Must be after the start date.",
            },
            "de_minimis_aid": {
                "help_text": "Null indicates user has no yet made the selection",
            },
            "ahjo_decision": {
                "help_text": "Decision made in Ahjo, if any",
            },
        }

    ahjo_decision = serializers.ReadOnlyField()

    submitted_at = serializers.SerializerMethodField("get_submitted_at")

<<<<<<< HEAD
    last_modified_at = serializers.SerializerMethodField(
        "get_last_modified_at",
        help_text=(
            "Last modified timestamp. Only handlers see the timestamp of non-draft"
            " applications."
        ),
=======
    modified_at = serializers.SerializerMethodField(
        "get_modified_at",
        help_text="Last modified timestamp. Only handlers see the timestamp of non-draft applications.",
>>>>>>> 2de037db
    )

    former_benefit_info = serializers.SerializerMethodField(
        "get_former_benefit_info",
        help_text=(
            "Aggregated information about previously granted benefits for the same"
            " employee and company"
        ),
    )

    warnings = serializers.SerializerMethodField("get_warnings")

    additional_information_needed_by = serializers.SerializerMethodField(
        "get_additional_information_needed_by"
    )

    status_last_changed_at = serializers.SerializerMethodField(
        "get_status_last_changed_at"
    )

    attachment_requirements = serializers.SerializerMethodField(
        "get_attachment_requirements", help_text="get the attachment requirements"
    )
    applicant_terms_approval_needed = serializers.SerializerMethodField(
        "get_applicant_terms_approval_needed",
        help_text=(
            "Applicant needs to provide approve_terms field in any future submit"
            " operation"
        ),
    )
    applicant_terms_in_effect = serializers.SerializerMethodField(
        "get_applicant_terms_in_effect",
        help_text=(
            "The applicant terms that need to be approved when applicant submits this"
            " application.These terms are not necessarily yet approved by the applicant"
            " - see applicant_terms_approval"
        ),
    )

    available_benefit_types = serializers.SerializerMethodField(
        "get_available_benefit_types",
        help_text=(
            "Available benefit types depend on organization type of the applicant"
        ),
    )

    company_contact_person_phone_number = PhoneNumberField(
        allow_blank=True,
        help_text=(
            "Company contact person phone number normalized (start with zero, without"
            " country code)"
        ),
    )
    unread_messages_count = serializers.IntegerField(
        read_only=True, help_text="Count of unread messages"
    )

    log_entry_comment = serializers.CharField(
        required=False,
        allow_blank=True,
        write_only=True,
        help_text=(
            "If application status is changed in the request, set the comment field in"
            " the ApplicationLogEntry"
        ),
    )

    def get_applicant_terms_approval_needed(self, obj):
        return ApplicantTermsApproval.terms_approval_needed(obj)

    @extend_schema_field(TermsSerializer())
    def get_applicant_terms_in_effect(self, obj):
        terms = Terms.objects.get_terms_in_effect(TermsType.APPLICANT_TERMS)
        if terms:
            # If given the request in context, DRF will output the URL for FileFields
            context = {"request": self.context.get("request")}
            return TermsSerializer(terms, context=context).data
        else:
            return None

    def get_warnings(self, obj) -> Dict[str, List[str]]:
        """
        Return the warnings related to this application. The data format is same as for error responses:
        the return value is a dict, where the key is a string that specifies a field name or other identifier,
        and the value is a list of human-readable strings.

        For warnings related to former benefits, the key used is "former_benefits"

        More fields may be added in the future. The format of the data is:
            {
                "some_field_name_or_key": [
                    "warning string",
                    "other warning string",
                ],
                "other_field_name_or_key": [
                    "warning string",
                ],
            }
        """
        warnings = {}
        if all(
            [
                obj.start_date,
                obj.end_date,
                obj.employee.social_security_number,
            ]
        ):
            if former_benefit_warnings := get_former_benefit_info(
                obj,
                obj.company,
                obj.employee.social_security_number,
                obj.start_date,
                obj.end_date,
                obj.apprenticeship_program,
            ).warnings:
                warnings["former_benefits"] = former_benefit_warnings
        return warnings

    def _get_status_change_timestamp(self, obj, to_status=None):
        change_qs = obj.log_entries.all()
        if to_status:
            change_qs = change_qs.filter(to_status=to_status)
        if log_entry := change_qs.order_by("-created_at").first():
            return log_entry.created_at
        else:
            return None

    ADDITIONAL_INFORMATION_DEADLINE = timedelta(days=14)

    def get_additional_information_needed_by(self, obj):
        if info_asked_timestamp := getattr(
            obj, "additional_information_requested_at", None
        ):
            return info_asked_timestamp.date() + self.ADDITIONAL_INFORMATION_DEADLINE
        else:
            return None

    def get_status_last_changed_at(self, obj):
        if log_entry := obj.log_entries.all().order_by("-created_at").first():
            return log_entry.created_at
        else:
            return None

    def get_former_benefit_info(self, obj):
        if not hasattr(obj, "calculation"):
            return {}

        # use start_date and end_date from calculation, if defined
        aggregated_info = get_former_benefit_info(
            obj,
            obj.company,
            obj.employee.social_security_number,
            obj.calculation.start_date or obj.start_date,
            obj.calculation.end_date or obj.end_date,
            obj.apprenticeship_program,
        )
        if aggregated_info.months_remaining is None:
            last_possible_end_date = None
        else:
            last_possible_end_date = get_date_range_end_with_days360(
                obj.start_date, aggregated_info.months_remaining
            )
        return {
            "months_used": to_decimal(
                aggregated_info.months_used, decimal_places=2, allow_null=True
            ),
            "months_remaining": to_decimal(
                aggregated_info.months_remaining, decimal_places=2, allow_null=True
            ),
            "last_possible_end_date": last_possible_end_date,
        }

    def get_submitted_at(self, obj):
        return getattr(obj, "submitted_at", None)

    def get_modified_at(self, obj):
        if not self.logged_in_user_is_admin() and obj.status != ApplicationStatus.DRAFT:
            return None
        return obj.modified_at

    def _get_pay_subsidy_attachment_requirements(self, application):
        req = []
        if application.pay_subsidy_percent:
            req.append(
                (AttachmentType.PAY_SUBSIDY_DECISION, AttachmentRequirement.REQUIRED)
            )
        return req

    def get_attachment_requirements(self, obj):
        if obj.apprenticeship_program:
            return [
                (AttachmentType.EMPLOYMENT_CONTRACT, AttachmentRequirement.REQUIRED),
                (AttachmentType.EDUCATION_CONTRACT, AttachmentRequirement.REQUIRED),
                (
                    AttachmentType.HELSINKI_BENEFIT_VOUCHER,
                    AttachmentRequirement.OPTIONAL,
                ),
            ] + self._get_pay_subsidy_attachment_requirements(obj)
        elif obj.benefit_type in [
            BenefitType.EMPLOYMENT_BENEFIT,
            BenefitType.SALARY_BENEFIT,
        ]:
            return [
                (AttachmentType.EMPLOYMENT_CONTRACT, AttachmentRequirement.REQUIRED),
                (
                    AttachmentType.HELSINKI_BENEFIT_VOUCHER,
                    AttachmentRequirement.OPTIONAL,
                ),
            ] + self._get_pay_subsidy_attachment_requirements(obj)
        elif obj.benefit_type == BenefitType.COMMISSION_BENEFIT:
            return [
                (AttachmentType.COMMISSION_CONTRACT, AttachmentRequirement.REQUIRED),
                (
                    AttachmentType.HELSINKI_BENEFIT_VOUCHER,
                    AttachmentRequirement.OPTIONAL,
                ),
            ]
        elif not obj.benefit_type:
            # applicant has not selected the value yet
            return []
        else:
            raise BenefitAPIException(_("This should be unreachable"))

    def _validate_association_immediate_manager_check(
        self, company, association_immediate_manager_check
    ):
        """
        Validate association_immediate_manager_check:
        * company: the organization applying for the benefit
        * association_immediate_manager_check: boolean True/False/None value
        NOTE: False is not allowed, and True is allowed only for associations.
        """
        if (
            OrganizationType.resolve_organization_type(company.company_form_code)
            == OrganizationType.ASSOCIATION
        ):
            if association_immediate_manager_check not in [None, True]:
                raise serializers.ValidationError(
                    {
                        "association_immediate_manager_check": _(
                            "Invalid value for association_immediate_manager_check"
                        )
                    }
                )
        elif association_immediate_manager_check is not None:
            raise serializers.ValidationError(
                {
                    "association_immediate_manager_check": _(
                        "for companies, association_immediate_manager_check must always"
                        " be null"
                    )
                }
            )

    def _validate_de_minimis_aid_set(
        self,
        company,
        de_minimis_aid,
        de_minimis_aid_set,
        association_has_business_activities,
    ):
        """
        Validate the de minimis aid parameters:
        * company: the organization applying for the benefit
        * de_minimis_aid: boolean yes/no/null value
        * de_minimis_aid_set: the DeMinimisAid objects represented as list of dicts
          (at this point, the individual dicts have been already valided by DeMinimisAidSerializer
        """
        if (
            OrganizationType.resolve_organization_type(company.company_form_code)
            == OrganizationType.ASSOCIATION
            and de_minimis_aid is not None
            and not association_has_business_activities
        ):
            raise serializers.ValidationError(
                {
                    "de_minimis_aid_set": _(
                        "This application has non-null de_minimis_aid but is applied by"
                        " an association"
                    )
                }
            )

        if de_minimis_aid and not de_minimis_aid_set:
            raise serializers.ValidationError(
                {
                    "de_minimis_aid_set": _(
                        "This application has de_minimis_aid set but does not"
                        " define any"
                    )
                }
            )

        if de_minimis_aid in (None, False) and de_minimis_aid_set:
            raise serializers.ValidationError(
                {
                    "de_minimis_aid_set": _(
                        "This application can not have de minimis aid"
                    )
                }
            )

        total_aid = sum([item["amount"] for item in de_minimis_aid_set])
        if total_aid > DeMinimisAidSerializer.MAX_AID_AMOUNT:
            raise serializers.ValidationError(
                {"de_minimis_aid_set": _("Total amount of de minimis aid too large")}
            )

    def _validate_date_range_on_submit(self, start_date, end_date):
        if start_date < date(date.today().year, 1, 1):
            raise serializers.ValidationError(
                {"start_date": _("start_date must not be in a past year")}
            )
        if end_date < date(date.today().year, 1, 1):
            raise serializers.ValidationError(
                {"end_date": _("end_date must not be in a past year")}
            )

    def _validate_date_range(self, start_date, end_date, benefit_type):
        # keeping all start/end date validation together
        if end_date:
            if start_date:
                if end_date < start_date:
                    raise serializers.ValidationError(
                        {
                            "end_date": _(
                                "application end_date can not be less than start_date"
                            )
                        }
                    )
                if (
                    benefit_type != BenefitType.COMMISSION_BENEFIT
                    and start_date + relativedelta(months=1) - relativedelta(days=1)
                    > end_date
                ):
                    # A commission can have very short duration and doesn't have the 1 month minimum period as the
                    # employment and salary based benefits.
                    # These two option have identical duration periods which need to be between 1-12 months.
                    # (note: we'll allow full month ranges, like 2021-02-01 - 2021-02-28
                    raise serializers.ValidationError(
                        {"end_date": _("minimum duration of the benefit is one month")}
                    )
                if (
                    start_date + relativedelta(months=Application.BENEFIT_MAX_MONTHS)
                    <= end_date
                ):
                    raise serializers.ValidationError(
                        {"end_date": _("maximum duration of the benefit is 12 months")}
                    )

    def _validate_co_operation_negotiations(
        self, co_operation_negotiations, co_operation_negotiations_description
    ):
        if not co_operation_negotiations and co_operation_negotiations_description:
            raise serializers.ValidationError(
                {
                    "co_operation_negotiations_description": _(
                        "This application can not have a description for co-operation"
                        " negotiations"
                    )
                }
            )

    def _validate_pay_subsidy(
        self, pay_subsidy_granted, pay_subsidy_percent, additional_pay_subsidy_percent
    ):
        if pay_subsidy_granted and pay_subsidy_percent is None:
            raise serializers.ValidationError(
                {"pay_subsidy_percent": _("Pay subsidy percent required")}
            )
        if not pay_subsidy_granted:
            for key in ["pay_subsidy_percent", "additional_pay_subsidy_percent"]:
                if locals()[key] is not None:
                    raise serializers.ValidationError(
                        {
                            key: format_lazy(
                                _("This application can not have {key}"), key=key
                            )
                        }
                    )
        if pay_subsidy_percent is None and additional_pay_subsidy_percent is not None:
            raise serializers.ValidationError(
                {
                    "additional_pay_subsidy_percent": _(
                        "This application can not have additional_pay_subsidy_percent"
                    )
                }
            )

    # Fields that may be null/blank while the application is draft, but
    # must be filled before submitting the application for processing
    REQUIRED_FIELDS_FOR_SUBMITTED_APPLICATIONS = [
        "company_bank_account_number",
        "company_contact_person_phone_number",
        "company_contact_person_email",
        "company_contact_person_first_name",
        "company_contact_person_last_name",
        "co_operation_negotiations",
        "pay_subsidy_granted",
        "benefit_type",
        "start_date",
        "end_date",
    ]

    def _validate_non_draft_required_fields(self, data):
        if data["status"] == ApplicationStatus.DRAFT:
            return
        # must have start_date and end_date before status can change
        # newly created applications are always DRAFT
        required_fields = self.REQUIRED_FIELDS_FOR_SUBMITTED_APPLICATIONS[:]
        if (
            organization_type := OrganizationType.resolve_organization_type(
                self.get_company(data).company_form_code
            )
        ) == OrganizationType.ASSOCIATION:
            required_fields.append("association_has_business_activities")

            # For associations, validate() already limits the association_immediate_manager_check value to [None, True]
            # at submit time, only True is allowed.
            required_fields.append("association_immediate_manager_check")
        elif organization_type == OrganizationType.COMPANY:
            required_fields.append("de_minimis_aid")
        else:
            assert False, "unreachable"

        # if pay_subsidy_granted is selected, then the applicant needs to also select if
        # it's an apprenticeship_program or not
        if data["pay_subsidy_granted"]:
            required_fields.append("apprenticeship_program")

        for field_name in required_fields:
            if data[field_name] in [None, "", []]:
                raise serializers.ValidationError(
                    {
                        field_name: _(
                            "This field is required before submitting the application"
                        )
                    }
                )

    def _validate_association_has_business_activities(
        self, company, association_has_business_activities
    ):
        if (
            OrganizationType.resolve_organization_type(company.company_form_code)
            == OrganizationType.COMPANY
            and association_has_business_activities is not None
        ):
            raise serializers.ValidationError(
                {
                    "association_has_business_activities": _(
                        "This field can be set for associations only"
                    )
                }
            )

    @extend_schema_field(serializers.ChoiceField(choices=BenefitType.choices))
    def get_available_benefit_types(self, obj):
        return [
            str(item)
            for item in ApplicantApplicationSerializer._get_available_benefit_types(
                obj.company,
                obj.association_has_business_activities,
                obj.apprenticeship_program,
                obj.pay_subsidy_granted,
            )
        ]

    def _validate_benefit_type(
        self,
        company,
        benefit_type,
        association_has_business_activities,
        apprenticeship_program,
        pay_subsidy_granted,
    ):
        if benefit_type == "":
            return
        if (
            benefit_type
            not in ApplicantApplicationSerializer._get_available_benefit_types(
                company,
                association_has_business_activities,
                apprenticeship_program,
                pay_subsidy_granted,
            )
        ):
            raise serializers.ValidationError(
                {"benefit_type": _("This benefit type can not be selected")}
            )

    @staticmethod
    def _get_available_benefit_types(
        company,
        association_has_business_activities,
        apprenticeship_program,
        pay_subsidy_granted,
    ):
        """
        Make the logic of determining available benefit types available both for generating the list of
        benefit types and validating the incoming data
        """

        if (
            OrganizationType.resolve_organization_type(company.company_form_code)
            == OrganizationType.ASSOCIATION
            and not association_has_business_activities
        ):
            benefit_types = [BenefitType.SALARY_BENEFIT] if pay_subsidy_granted else []
        else:
            if apprenticeship_program:
                benefit_types = [BenefitType.EMPLOYMENT_BENEFIT]
                if pay_subsidy_granted:
                    benefit_types.append(BenefitType.SALARY_BENEFIT)
            else:
                benefit_types = [
                    BenefitType.COMMISSION_BENEFIT,
                    BenefitType.EMPLOYMENT_BENEFIT,
                ]
                if pay_subsidy_granted:
                    benefit_types.append(BenefitType.SALARY_BENEFIT)
        return benefit_types

    def _handle_breaking_changes(self, company, data):
        """
        Handle cases where applicant is updating an application, moves back to a previous page
        and changes a field value in an incompatible way.
        """
        if not self.instance:
            # only handle the changes when doing updates.
            # incompatible data that is sent when creating an application results in a validation error.
            return

        if OrganizationType.resolve_organization_type(
            company.company_form_code
        ) == OrganizationType.ASSOCIATION and self._field_value_changes(
            data, "association_has_business_activities", False
        ):
            self._reset_de_minimis_aid(data)
            if self._benefit_type_invalid(company, data):
                self._reset_benefit_type(data)

        if self._field_value_changes(
            data, "pay_subsidy_granted", False
        ) and self._benefit_type_invalid(company, data):
            self._reset_benefit_type(data)

    def _benefit_type_invalid(self, company, data):
        return data[
            "benefit_type"
        ] not in ApplicantApplicationSerializer._get_available_benefit_types(
            company,
            data["association_has_business_activities"],
            data["apprenticeship_program"],
            data["pay_subsidy_granted"],
        )

    def _reset_de_minimis_aid(self, data):
        data["de_minimis_aid"] = None
        data["de_minimis_aid_set"] = []

    def _reset_benefit_type(self, data):
        # reset the benefit type and the fields in the employee that are tied to the benefit type
        data["benefit_type"] = ""
        data["employee"]["job_title"] = ""
        data["employee"]["commission_description"] = ""
        for key in [
            "monthly_pay",
            "vacation_money",
            "other_expenses",
            "working_hours",
            "commission_amount",
        ]:
            data["employee"][key] = None

    def _field_value_changes(self, data, field_name, to_value):
        assert self.instance, "Existing application instance needed"
        return (
            data[field_name] == to_value
            and getattr(self.instance, field_name) != to_value
        )

    def validate(self, data):
        """ """
        company = self.get_company(data)
        self._handle_breaking_changes(company, data)
        self._validate_date_range(
            data.get("start_date"), data.get("end_date"), data.get("benefit_type")
        )
        self._validate_co_operation_negotiations(
            data.get("co_operation_negotiations"),
            data.get("co_operation_negotiations_description"),
        )
        self._validate_pay_subsidy(
            data.get("pay_subsidy_granted"),
            data.get("pay_subsidy_percent"),
            data.get("additional_pay_subsidy_percent"),
        )
        self._validate_de_minimis_aid_set(
            company,
            data.get("de_minimis_aid"),
            data.get("de_minimis_aid_set"),
            data.get("association_has_business_activities"),
        )
        self._validate_association_immediate_manager_check(
            company, data.get("association_immediate_manager_check")
        )
        self._validate_association_has_business_activities(
            company, data.get("association_has_business_activities")
        )
        self._validate_benefit_type(
            company,
            data.get("benefit_type", ""),
            data.get("association_has_business_activities"),
            data.get("apprenticeship_program"),
            data.get("pay_subsidy_granted"),
        )
        self._validate_non_draft_required_fields(data)
        return data

    def handle_status_transition(
        self, instance, previous_status, approve_terms, log_entry_comment
    ):
        if (
            (
                previous_status,
                instance.status,
            )
            in ApplicantApplicationStatusValidator.SUBMIT_APPLICATION_STATE_TRANSITIONS
        ):
            # moving out of DRAFT or ADDITIONAL_INFORMATION_NEEDED, so the applicant
            # may have modified the application
            self._validate_attachments(instance)
            self._validate_employee_consent(instance)
            self._update_applicant_terms_approval(instance, approve_terms)
            if not hasattr(instance, "calculation"):
                # if the previous status was ADDITIONAL_INFORMATION_NEEDED, then calculation already
                # exists
                Calculation.objects.create_for_application(instance)

            if previous_status == ApplicationStatus.DRAFT:
                # Do not validate if previous_status is ADDITIONAL_INFORMATION_NEEDED, as the validation
                # rule only applies to the first application submission.
                self._validate_date_range_on_submit(
                    instance.start_date, instance.end_date
                )

            call_now_or_later(
                instance.calculation.calculate,
                duplicate_check=("calculation.calculate", instance.pk),
            )
        ApplicationLogEntry.objects.create(
            application=instance,
            from_status=previous_status,
            to_status=instance.status,
            comment=log_entry_comment or "",
        )
        if instance.status == ApplicationStatus.ADDITIONAL_INFORMATION_NEEDED:
            # Create an automatic message for the applicant
            # self.instance.additional_information_requested_at is not updated at this point as
            # it's a queryset annotation, so need to refresh
            self.instance.additional_information_requested_at = Application.objects.get(
                pk=instance.pk
            ).additional_information_requested_at
            send_application_reopened_message(
                get_request_user_from_context(self),
                instance,
                self.get_additional_information_needed_by(instance),
            )

    def _validate_employee_consent(self, instance):
        consent_count = instance.attachments.filter(
            attachment_type=AttachmentType.EMPLOYEE_CONSENT
        ).count()
        if consent_count == 0:
            raise serializers.ValidationError(
                _("Application does not have the employee consent attachment")
            )
        if consent_count > 1:
            raise serializers.ValidationError(
                _("Application cannot have more than one employee consent attachment")
            )

    def _update_applicant_terms_approval(self, instance, approve_terms):
        if ApplicantTermsApproval.terms_approval_needed(instance):
            if not approve_terms:
                raise serializers.ValidationError(
                    {"approve_terms": _("Terms must be approved")}
                )
            if hasattr(instance, "applicant_terms_approval"):
                instance.applicant_terms_approval.delete()

            approved_by = get_request_user_from_context(self)
            if settings.NEXT_PUBLIC_MOCK_FLAG and isinstance(
                approved_by, AnonymousUser
            ):
                approved_by = (
                    get_user_model().objects.all().order_by("username").first()
                )
            approval = ApplicantTermsApproval.objects.create(
                application=instance,
                terms=approve_terms["terms"],
                approved_at=datetime.now(),
                approved_by=approved_by,
            )
            approval.selected_applicant_consents.set(
                approve_terms["selected_applicant_consents"]
            )

    def _validate_attachments(self, instance):
        """
        The requirements for attachments are the minimum requirements.
        * Sometimes, a multi-page document might be uploaded as a set of jpg files, and the backend
          would not know that it's meant to be a single document.
        * If the applicant uploads more than the maximum number of attachments of a certain type, that is allowed.
        * If wrong types of attachments have been uploaded, they are purged from the system. This might happen
          if the applicant first uploads attachments, but then goes back to previous steps and changes certain
          application fields before submitting the application
        """

        attachment_requirements = self.get_attachment_requirements(instance)
        required_attachment_types = [
            req[0]
            for req in attachment_requirements
            if req[1] == AttachmentRequirement.REQUIRED
        ]
        valid_attachment_types = {req[0] for req in attachment_requirements}
        attachments_with_invalid_type = []

        for attachment in instance.attachments.all().order_by("created_at"):
            if attachment.attachment_type == AttachmentType.EMPLOYEE_CONSENT:
                # validated separately
                continue
            if attachment.attachment_type not in valid_attachment_types:
                attachments_with_invalid_type.append(attachment)
            else:
                if attachment.attachment_type in required_attachment_types:
                    required_attachment_types.remove(attachment.attachment_type)

        if required_attachment_types:
            # if anything still remains in the list, it means some attachment(s) were missing
            raise serializers.ValidationError(
                _("Application does not have required attachments")
            )
        for attach in attachments_with_invalid_type:
            attach.delete()

    @transaction.atomic
    def _base_update(self, instance, validated_data):
        de_minimis_data = validated_data.pop("de_minimis_aid_set", None)
        employee_data = validated_data.pop("employee", None)
        approve_terms = validated_data.pop("approve_terms", None)
        pre_update_status = instance.status
        application = super().update(instance, validated_data)
        if de_minimis_data is not None:
            # if it is a patch request that didn't have de_minimis_data_set, do nothing
            self._update_de_minimis_aid(application, de_minimis_data)
        if employee_data is not None:
            self._update_or_create_employee(application, employee_data)

        if instance.status != pre_update_status:
            self.handle_status_transition(
                instance,
                pre_update_status,
                approve_terms,
                validated_data.get("log_entry_comment"),
            )
        return application

    @transaction.atomic
    def create(self, validated_data):
        if validated_data["status"] != ApplicationStatus.DRAFT:
            raise serializers.ValidationError(
                _("Application initial state must be draft")
            )
        de_minimis_data = validated_data.pop("de_minimis_aid_set")
        employee_data = validated_data.pop("employee", None)
        validated_data["company"] = self.get_company_for_new_application(validated_data)
        validated_data["company_form_code"] = validated_data[
            "company"
        ].company_form_code
        application = super().create(validated_data)
        self.assign_default_fields_from_company(application, validated_data["company"])
        self._update_de_minimis_aid(application, de_minimis_data)
        self._update_or_create_employee(application, employee_data)
        return application

    def _update_or_create_employee(self, application, employee_data):
        employee, created = Employee.objects.update_or_create(
            application=application, defaults=employee_data
        )
        return employee

    def get_company(self, validated_data):
        if self.instance:
            return self.instance.company
        else:
            return self.get_company_for_new_application(validated_data)

    def assign_default_fields_from_company(self, application, company):
        application.company_name = company.name
        application.company_form = company.company_form
        application.company_form_code = company.company_form_code
        application.official_company_street_address = company.street_address
        application.official_company_postcode = company.postcode
        application.official_company_city = company.city
        application.save()

    def _update_de_minimis_aid(self, application, de_minimis_data):
        serializer = DeMinimisAidSerializer(data=de_minimis_data, many=True)
        if not serializer.is_valid():
            raise BenefitAPIException(
                format_lazy(
                    _("Reading de minimis data failed: {errors}"),
                    errors=serializer.errors,
                )
            )
        # Clear the previous DeMinimisAid objects from the database.
        # The request must always contain all the DeMinimisAid objects for this application.
        application.de_minimis_aid_set.all().delete()
        for idx, aid_item in enumerate(serializer.validated_data):
            aid_item["application_id"] = application.pk
            aid_item[
                "ordering"
            ] = idx  # use the ordering defined in the JSON sent by the client
        serializer.save()

    def get_logged_in_user(self):
        return get_request_user_from_context(self)

    def logged_in_user_is_admin(self):
        if settings.NEXT_PUBLIC_MOCK_FLAG:
            return True
        user = get_request_user_from_context(self)
        if user and hasattr(user, "is_handler"):
            return user.is_handler()
        return False

    def get_logged_in_user_company(self):
        if settings.NEXT_PUBLIC_MOCK_FLAG:
            return Company.objects.all().order_by("name").first()
        return get_company_from_request(self.context.get("request"))


class ApplicantApplicationStatusChoiceField(serializers.ChoiceField):
    """
    Some application processing statuses need to be hidden from the applicant
    """

    STATUS_OVERRIDES = {
        ApplicationStatus.RECEIVED: ApplicationStatus.HANDLING,
        ApplicationStatus.ACCEPTED: ApplicationStatus.HANDLING,
        ApplicationStatus.REJECTED: ApplicationStatus.HANDLING,
    }

    def to_representation(self, value):
        """
        Transform the *outgoing* native value into primitive data.
        """
        value_shown_to_applicant = self.STATUS_OVERRIDES.get(value, value)
        return super().to_representation(value_shown_to_applicant)


class ApplicantApplicationSerializer(BaseApplicationSerializer):
    status = ApplicantApplicationStatusChoiceField(
        choices=ApplicationStatus.choices,
        validators=[ApplicantApplicationStatusValidator()],
        help_text=(
            "Status of the application, statuses that are visible to the applicant are"
            " limited"
        ),
    )

    def get_company_for_new_application(self, validated_data):
        """
        Company field is read_only. When creating a new application, assign company.
        """
        return self.get_logged_in_user_company()

    @do_delayed_calls_at_end()  # application recalculation
    def update(self, instance, validated_data):
        if not ApplicationStatus.is_applicant_editable_status(instance.status):
            raise BenefitAPIException(
                _("Application can not be changed in this status")
            )
        return self._base_update(instance, validated_data)


class HandlerApplicationSerializer(BaseApplicationSerializer):
    """
    The following fields are available for logged in handlers only:
    * calculation
    * pay_subsidies
    * training compensations
    * batch
    * latest_decision_comment
    * handled_at
    """

    # more status transitions
    status = serializers.ChoiceField(
        choices=ApplicationStatus.choices,
        validators=[HandlerApplicationStatusValidator()],
        help_text="Status of the application, visible to the applicant",
    )

    calculation = CalculationSerializer(
        help_text="Calculation of this application, available for handlers only",
        allow_null=True,
        required=False,
    )

    pay_subsidies = PaySubsidySerializer(
        many=True,
        help_text="PaySubsidy objects, available for handlers only",
        required=False,
    )

    training_compensations = TrainingCompensationSerializer(
        many=True,
        help_text="TrainingCompensation objects, available for handlers only",
        required=False,
    )

    batch = ApplicationBatchSerializer(
        read_only=True, help_text="Application batch of this application, if any"
    )

    create_application_for_company = serializers.PrimaryKeyRelatedField(
        write_only=True,
        required=False,
        queryset=Company.objects.all(),
        help_text=(
            "To be used when a logged-in application handler creates a new application"
            " based on a paper applicationreceived via mail. Ordinary applicants can"
            " only create applications for their own company."
        ),
    )

    def get_company_for_new_application(self, validated_data):
        """
        Company field is read_only. When creating a new application, assign company.
        """
        if not validated_data["create_application_for_company"]:
            raise BenefitAPIException(
                _("create_application_for_company missing from request")
            )
        return Company.objects.get(validated_data["create_application_for_company"])

    handled_at = serializers.SerializerMethodField(
        "get_handled_at",
        help_text=(
            "Timestamp when the application was handled (accepted/rejected/cancelled)"
        ),
    )

    def get_handled_at(self, obj):
        return getattr(obj, "handled_at", None)

    class Meta(BaseApplicationSerializer.Meta):
        fields = BaseApplicationSerializer.Meta.fields + [
            "calculation",
            "pay_subsidies",
            "training_compensations",
            "batch",
            "create_application_for_company",
            "latest_decision_comment",
            "handled_at",
        ]
        read_only_fields = BaseApplicationSerializer.Meta.read_only_fields + [
            "latest_decision_comment",
            "handled_at",
        ]

    @transaction.atomic
    @do_delayed_calls_at_end()  # application recalculation
    def update(self, instance, validated_data):
        if not ApplicationStatus.is_handler_editable_status(
            instance.status, validated_data["status"]
        ):
            raise BenefitAPIException(
                _("Application can not be changed in this status")
            )
        calculation_data = validated_data.pop("calculation", None)
        pay_subsidy_data = validated_data.pop("pay_subsidies", None)
        training_compensation_data = validated_data.pop("training_compensations", None)
        previous_status = instance.status
        application = self._base_update(instance, validated_data)
        if calculation_data is not None:
            self._update_calculation(instance, calculation_data, previous_status)
        if pay_subsidy_data is not None:
            self._update_pay_subsidies(instance, pay_subsidy_data)
        if training_compensation_data is not None:
            self._update_training_compensations(instance, training_compensation_data)
        return application

    UPDATE_CALCULATION_FIELDS_ON_ACCEPT = ["granted_as_de_minimis_aid"]

    def _update_calculation(self, application, calculation_data, previous_status):
        request = self.context.get("request")
        if not request or request.method != "PUT":
            return
        if not self.logged_in_user_is_admin():
            # only admins are allowed to modify calculations
            return
        if not hasattr(application, "calculation") and calculation_data is not None:
            raise serializers.ValidationError(
                _("The calculation should be created when the application is submitted")
            )
        if calculation_data is not None:
            if application.calculation.id != calculation_data["id"]:
                raise serializers.ValidationError(
                    _("The calculation id does not match existing id")
                )
            if ApplicationStatus.is_handler_editable_status(application.status):
                call_now_or_later(
                    application.calculation.calculate,
                    duplicate_check=("calculation.calculate", application.pk),
                )
                update_object(application.calculation, calculation_data)
            elif (
                ApplicationStatus.is_handler_editable_status(previous_status)
                and application.status == ApplicationStatus.ACCEPTED
            ):
                # When application is accepted, only certain fields that don't change the calculation
                # result can be modified, otherwise the handled would be accepting a benefit amount that they've not
                # seen.
                update_object(
                    application.calculation,
                    calculation_data,
                    self.UPDATE_CALCULATION_FIELDS_ON_ACCEPT,
                )

    def _update_training_compensations(self, application, training_compensation_data):
        return self._common_ordered_nested_update(
            application,
            TrainingCompensationSerializer(
                application.training_compensations.all(),
                data=training_compensation_data,
                many=True,
            ),
        )

    def _update_pay_subsidies(self, application, pay_subsidy_data):
        return self._common_ordered_nested_update(
            application,
            PaySubsidySerializer(
                application.pay_subsidies.all(), data=pay_subsidy_data, many=True
            ),
        )

    def _common_ordered_nested_update(self, application, serializer):
        if application.status not in [
            ApplicationStatus.RECEIVED,
            ApplicationStatus.HANDLING,
        ]:
            # These objects are not editable after application is locked,
            # and draft applications can't have them
            return

        if not serializer.is_valid():
            raise serializers.ValidationError(
                format_lazy(
                    _("Reading {localized_model_name} data failed: {errors}"),
                    errors=serializer.errors,
                    localized_model_name=serializer.instance.model._meta.verbose_name,
                )
            )
        for idx, nested_object in enumerate(serializer.validated_data):
            nested_object["application_id"] = application.pk
            nested_object[
                "ordering"
            ] = idx  # use the ordering defined in the JSON sent by the client
        serializer.save()
        if hasattr(application, "calculation"):
            call_now_or_later(
                application.calculation.calculate,
                duplicate_check=("calculation.calculate", application.pk),
            )

    def handle_status_transition(
        self, instance, previous_status, approve_terms, log_entry_comment
    ):
        # Super need to call first so instance.calculation is always present
        super().handle_status_transition(
            instance, previous_status, approve_terms, log_entry_comment
        )
        # Extend from base class function.
        self._assign_handler_if_needed(instance)
        self._remove_batch_if_needed(instance)

    def _assign_handler_if_needed(self, instance):
        # Assign current user to the application.calculation.handler
        # NOTE: This handler might be overridden if there is a handler pk included in the request post data
        handler = get_request_user_from_context(self)
        if settings.NEXT_PUBLIC_MOCK_FLAG and isinstance(handler, AnonymousUser):
            handler = get_user_model().objects.all().order_by("username").first()
        if instance.status in HandlerApplicationStatusValidator.ASSIGN_HANDLER_STATUSES:
            instance.calculation.handler = handler
            instance.calculation.save()

    def _remove_batch_if_needed(self, instance):
        if instance.status == ApplicationStatus.HANDLING and instance.batch:
            instance.batch = None
            instance.save()<|MERGE_RESOLUTION|>--- conflicted
+++ resolved
@@ -719,18 +719,12 @@
 
     submitted_at = serializers.SerializerMethodField("get_submitted_at")
 
-<<<<<<< HEAD
     last_modified_at = serializers.SerializerMethodField(
         "get_last_modified_at",
         help_text=(
             "Last modified timestamp. Only handlers see the timestamp of non-draft"
             " applications."
         ),
-=======
-    modified_at = serializers.SerializerMethodField(
-        "get_modified_at",
-        help_text="Last modified timestamp. Only handlers see the timestamp of non-draft applications.",
->>>>>>> 2de037db
     )
 
     former_benefit_info = serializers.SerializerMethodField(
