import copy
import json
import os
import re
import tempfile
from datetime import date, datetime, timedelta, timezone
from decimal import Decimal
from unittest import mock

import faker
import pytest
from dateutil.relativedelta import relativedelta
from django.core.files.uploadedfile import SimpleUploadedFile
from django.test import override_settings
from freezegun import freeze_time
from PIL import Image
from rest_framework.reverse import reverse

from applications.api.v1.application_views import BaseApplicationViewSet
from applications.api.v1.serializers.application import (
    ApplicantApplicationSerializer,
    HandlerApplicationSerializer,
)
from applications.api.v1.serializers.attachment import AttachmentSerializer
from applications.api.v1.status_transition_validator import (
    ApplicantApplicationStatusValidator,
)
from applications.enums import (
    AhjoStatus,
<<<<<<< HEAD
    ApplicationActions,
=======
    ApplicationAlterationState,
    ApplicationAlterationType,
>>>>>>> f866d043
    ApplicationBatchStatus,
    ApplicationStatus,
    ApplicationStep,
    AttachmentType,
    BenefitType,
    OrganizationType,
    PaySubsidyGranted,
)
from applications.models import (
    Application,
    ApplicationAlteration,
    ApplicationLogEntry,
    Attachment,
    Employee,
)
from applications.tests.conftest import *  # noqa
from applications.tests.factories import (
    ApplicationBatchFactory,
    ApplicationFactory,
    DecidedApplicationFactory,
    HandlingApplicationFactory,
    ReceivedApplicationFactory,
)
from calculator.models import Calculation
from calculator.tests.conftest import fill_empty_calculation_fields
from common.tests.conftest import *  # noqa
from common.tests.conftest import get_client_user, reseed
from common.utils import duration_in_months
from companies.tests.conftest import *  # noqa
from companies.tests.factories import CompanyFactory
from helsinkibenefit.settings import MAX_UPLOAD_SIZE
from helsinkibenefit.tests.conftest import *  # noqa
from messages.automatic_messages import (
    get_additional_information_email_notification_subject,
)
from shared.audit_log import models as audit_models
from shared.service_bus.enums import YtjOrganizationCode
from terms.models import TermsOfServiceApproval
from terms.tests.conftest import *  # noqa


def get_detail_url(application):
    return reverse("v1:applicant-application-detail", kwargs={"pk": application.id})


def get_handler_detail_url(application):
    return reverse("v1:handler-application-detail", kwargs={"pk": application.id})


@pytest.mark.parametrize(
    "view_name",
    [
        "v1:applicant-application-list",
        "v1:handler-application-list",
        "v1:applicant-application-simplified-application-list",
        "v1:handler-application-simplified-application-list",
    ],
)
def test_applications_unauthenticated(anonymous_client, application, view_name):
    response = anonymous_client.get(reverse(view_name))
    assert response.status_code == 403
    audit_event = (
        audit_models.AuditLogEntry.objects.all().first().message["audit_event"]
    )
    assert audit_event["status"] == "FORBIDDEN"
    assert audit_event["operation"] == "READ"
    assert audit_event["target"]["id"] == ""
    assert audit_event["target"]["type"] == "Application"


@pytest.mark.parametrize(
    "view_name",
    [
        "v1:applicant-application-list",
        "v1:applicant-application-simplified-application-list",
    ],
)
def test_applications_unauthorized(
    api_client,
    anonymous_application,
    view_name,
    mock_get_organisation_roles_and_create_company,
):
    response = api_client.get(reverse(view_name))
    assert len(response.data) == 0
    assert response.status_code == 200


def test_applications_list(api_client, application):
    response = api_client.get(reverse("v1:applicant-application-list"))
    assert len(response.data) == 1
    assert response.status_code == 200


def test_applications_list_with_filter(api_client, application):
    application.status = ApplicationStatus.DRAFT
    application.save()
    url1 = reverse("v1:applicant-application-list") + "?status=draft"
    response = api_client.get(url1)
    assert len(response.data) == 1
    assert response.status_code == 200

    url2 = reverse("v1:applicant-application-list") + "?status=cancelled"
    response = api_client.get(url2)
    assert len(response.data) == 0
    assert response.status_code == 200

    url3 = reverse("v1:applicant-application-list") + "?status=cancelled,draft"
    response = api_client.get(url3)
    assert len(response.data) == 1
    assert response.status_code == 200


def test_applications_filter_by_batch(
    handler_api_client, application_batch, application
):
    application_batch.applications.all().update(company=application.company)
    url = reverse("v1:handler-application-list") + f"?batch={application_batch.pk}"
    response = handler_api_client.get(url)
    assert len(response.data) == 2
    assert response.status_code == 200


def test_applications_filter_by_ssn(api_client, application, association_application):
    assert (
        application.employee.social_security_number
        != association_application.employee.social_security_number
    )
    url = (
        reverse("v1:applicant-application-list")
        + f"?employee__social_security_number={application.employee.social_security_number}"
    )
    response = api_client.get(url)
    assert len(response.data) == 1
    assert response.data[0]["id"] == str(application.id)
    assert response.status_code == 200


def test_applications_filter_by_employee_first_name(api_client, application):
    url = (
        reverse("v1:applicant-application-list")
        + f"?employee_first_name={application.employee.first_name}"
    )
    response = api_client.get(url)
    assert len(response.data) == 1
    assert response.data[0]["id"] == str(application.id)
    assert response.status_code == 200


def test_applications_filter_by_employee_last_name(api_client, application):
    url = (
        reverse("v1:applicant-application-list")
        + f"?employee_last_name={application.employee.last_name}"
    )
    response = api_client.get(url)
    assert len(response.data) == 1
    assert response.data[0]["id"] == str(application.id)
    assert response.status_code == 200


def test_applications_filter_by_application_number(
    handler_api_client, received_application
):
    url = (
        reverse("v1:handler-application-list")
        + f"?application_number={received_application.application_number}"
    )
    response = handler_api_client.get(url)
    assert len(response.data) == 1
    assert (
        response.data[0]["application_number"]
        == received_application.application_number
    )
    assert response.status_code == 200


def test_applications_simple_list_as_handler(handler_api_client, received_application):
    response = handler_api_client.get(
        reverse("v1:handler-application-simplified-application-list")
    )
    assert len(response.data) == 1
    assert response.status_code == 200
    for key in BaseApplicationViewSet.EXCLUDE_FIELDS_FROM_SIMPLE_LIST:
        assert key not in response.data[0]
    for key in ["calculation", "handled_at"]:
        # handler-only fields must still be found
        assert key in response.data[0]


def test_applications_simple_list_as_applicant(api_client, received_application):
    response = api_client.get(
        reverse("v1:applicant-application-simplified-application-list")
    )
    assert len(response.data) == 1
    assert response.status_code == 200
    for key in BaseApplicationViewSet.EXCLUDE_FIELDS_FROM_SIMPLE_LIST:
        assert key not in response.data
    for key in ["calculation", "handled_at"]:
        # handler-specific fields must not appear
        assert key not in response.data[0]


@pytest.mark.parametrize(
    "exclude_fields",
    [
        ("status",),
        (
            "status",
            "last_modified_at",
        ),
        ("status", "last_modified_at", "employee"),
    ],
)
def test_applications_simple_list_exclude_more(
    handler_api_client, received_application, exclude_fields
):
    response = handler_api_client.get(
        reverse("v1:handler-application-simplified-application-list")
        + f"?exclude_fields={','.join(exclude_fields)}"
    )
    assert len(response.data) == 1
    assert response.status_code == 200
    for key in exclude_fields:
        assert key not in response.data[0]
    for key in BaseApplicationViewSet.EXCLUDE_FIELDS_FROM_SIMPLE_LIST:
        assert key not in response.data[0]


def test_applications_simple_list_filter(
    handler_api_client, received_application, handling_application
):
    response = handler_api_client.get(
        reverse("v1:handler-application-simplified-application-list")
        + "?status=handling"
    )
    assert len(response.data) == 1
    for key in BaseApplicationViewSet.EXCLUDE_FIELDS_FROM_SIMPLE_LIST:
        assert key not in response.data
    assert response.data[0]["status"] == "handling"
    assert response.status_code == 200


def test_applications_filter_archived_for_applicant(
    api_client, mock_get_organisation_roles_and_create_company
):
    recent_batch = ApplicationBatchFactory(
        decision_date=date.today() - relativedelta(days=2),
        status=ApplicationBatchStatus.COMPLETED,
    )
    old_batch = ApplicationBatchFactory(
        decision_date=date.today() - relativedelta(days=15),
        status=ApplicationBatchStatus.COMPLETED,
    )
    pending_batch = ApplicationBatchFactory(
        decision_date=date.today() - relativedelta(days=15),
        status=ApplicationBatchStatus.AWAITING_AHJO_DECISION,
    )
    company = mock_get_organisation_roles_and_create_company

    apps = [
        # Decided but not yet in a batch, should appear on main page
        DecidedApplicationFactory(application_number=123450),
        # Batch processed and decided 15 days ago, should appear on archive page
        DecidedApplicationFactory(application_number=123451, batch=old_batch),
        # Batch processed and decided 15 days ago and archived for handlers, should still appear on archive page
        DecidedApplicationFactory(
            application_number=123452, batch=old_batch, archived=True
        ),
        # Batch processed and decided two days ago, should appear on main page
        DecidedApplicationFactory(application_number=123453, batch=recent_batch),
        # Batch decided 15 days ago but not yet fully processed, should appear on main page
        DecidedApplicationFactory(application_number=123454, batch=pending_batch),
        # Fresh application not yet decided, should appear on main page
        ReceivedApplicationFactory(application_number=123455),
    ]

    for app in apps:
        app.company = company
        app.save()

    response = api_client.get(
        reverse("v1:applicant-application-simplified-application-list"),
        {"archived_for_applicant": "true", "order_by": "application_number"},
    )

    assert len(response.data) == 2
    assert response.data[0]["id"] == str(apps[1].id)
    assert response.data[1]["id"] == str(apps[2].id)
    assert response.data[0]["archived_for_applicant"]
    assert response.data[1]["archived_for_applicant"]

    response = api_client.get(
        reverse("v1:applicant-application-simplified-application-list"),
        {"archived_for_applicant": "false", "order_by": "application_number"},
    )
    assert len(response.data) == 4
    assert response.data[0]["id"] == str(apps[0].id)
    assert response.data[1]["id"] == str(apps[3].id)
    assert response.data[2]["id"] == str(apps[4].id)
    assert response.data[3]["id"] == str(apps[5].id)


@pytest.mark.parametrize("url_func", [get_detail_url, get_handler_detail_url])
def test_application_single_read_unauthenticated(
    anonymous_client, application, url_func
):
    response = anonymous_client.get(url_func(application))
    assert response.status_code == 403


def test_application_single_read_unauthorized(
    api_client, anonymous_application, mock_get_organisation_roles_and_create_company
):
    response = api_client.get(get_detail_url(anonymous_application))
    assert response.status_code == 404


@pytest.mark.parametrize(
    "actual_status, visible_status",
    [
        (ApplicationStatus.DRAFT, ApplicationStatus.DRAFT),
        (
            ApplicationStatus.ADDITIONAL_INFORMATION_NEEDED,
            ApplicationStatus.ADDITIONAL_INFORMATION_NEEDED,
        ),
        (ApplicationStatus.RECEIVED, ApplicationStatus.HANDLING),
        (ApplicationStatus.HANDLING, ApplicationStatus.HANDLING),
        (ApplicationStatus.ACCEPTED, ApplicationStatus.ACCEPTED),
        (ApplicationStatus.REJECTED, ApplicationStatus.REJECTED),
        (ApplicationStatus.CANCELLED, ApplicationStatus.CANCELLED),
    ],
)
def test_application_single_read_as_applicant(
    api_client, application, actual_status, visible_status
):
    application.status = actual_status
    application.save()

    response = api_client.get(get_detail_url(application))
    assert response.status_code == 200

    assert response.data["ahjo_decision"] is None
    assert response.data["application_number"] is not None
    assert response.data["status"] == visible_status
    assert response.data["batch"] is None
    assert Decimal(response.data["duration_in_months_rounded"]) == duration_in_months(
        application.start_date, application.end_date, decimal_places=2
    )

    application.batch = ApplicationBatchFactory()
    application.save()

    response = api_client.get(get_detail_url(application))

    assert response.status_code == 200
    assert response.data["batch"] is True


@pytest.mark.parametrize(
    "status, expected_result",
    [
        (ApplicationStatus.DRAFT, 200),
        (ApplicationStatus.ADDITIONAL_INFORMATION_NEEDED, 200),
        (ApplicationStatus.RECEIVED, 200),
        (ApplicationStatus.HANDLING, 200),
        (ApplicationStatus.ACCEPTED, 200),
        (ApplicationStatus.REJECTED, 200),
        (ApplicationStatus.CANCELLED, 200),
    ],
)
def test_application_single_read_as_handler(
    handler_api_client, application, status, expected_result
):
    application.status = status
    application.save()
    response = handler_api_client.get(get_handler_detail_url(application))
    assert response.status_code == expected_result
    if response.status_code == 200:
        assert response.data["ahjo_decision"] is None
        assert response.data["application_number"] is not None
        assert "batch" in response.data


def test_application_submitted_at(
    api_client, application, received_application, handling_application
):
    response = api_client.get(get_detail_url(application))
    assert response.data["submitted_at"] is None
    response = api_client.get(get_detail_url(received_application))
    assert response.data["submitted_at"].isoformat() == "2021-06-04T00:00:00+00:00"
    response = api_client.get(get_detail_url(handling_application))
    assert response.data["submitted_at"].isoformat() == "2021-06-04T00:00:00+00:00"


def test_application_template(api_client):
    response = api_client.get(
        reverse("v1:applicant-application-get-application-template")
    )
    assert (
        len(response.data["de_minimis_aid_set"]) == 0
    )  # as of 2021-06-16, just a dummy implementation exists


def test_application_post_success_unauthenticated(anonymous_client, application):
    data = ApplicantApplicationSerializer(application).data
    application.delete()
    assert len(Application.objects.all()) == 0

    del data["id"]  # id is read-only field and would be ignored
    response = anonymous_client.post(
        reverse("v1:applicant-application-list"),
        data,
    )
    assert response.status_code == 403
    audit_event = (
        audit_models.AuditLogEntry.objects.all().first().message["audit_event"]
    )
    assert audit_event["status"] == "FORBIDDEN"
    assert audit_event["operation"] == "CREATE"
    assert audit_event["target"]["id"] == ""
    assert audit_event["target"]["type"] == "Application"


def test_application_post_success(api_client, application):
    """
    Create a new application
    """
    data = ApplicantApplicationSerializer(application).data
    application.delete()
    assert len(Application.objects.all()) == 0

    del data["id"]  # id is read-only field and would be ignored
    response = api_client.post(
        reverse("v1:applicant-application-list"),
        data,
    )
    assert response.status_code == 201
    assert (
        response.data["company_contact_person_phone_number"]
        == data["company_contact_person_phone_number"]
    )
    new_application = Application.objects.all().first()
    assert (
        new_application.company_contact_person_phone_number
        == data["company_contact_person_phone_number"]
    )
    assert datetime.fromisoformat(data["created_at"]) == datetime(
        2021, 6, 4, tzinfo=timezone.utc
    )
    assert new_application.application_step == data["application_step"]
    assert {v.identifier for v in new_application.bases.all()} == {
        b for b in data["bases"]
    }
    assert len(new_application.de_minimis_aid_set.all()) == len(
        data["de_minimis_aid_set"]
    )
    # ensure that the current values for company info are filled in
    assert new_application.company_name == new_application.company.name
    assert new_application.company_form == new_application.company.company_form
    assert (
        new_application.company_form_code == new_application.company.company_form_code
    )
    assert (
        new_application.official_company_street_address
        == new_application.company.street_address
    )
    assert new_application.official_company_postcode == new_application.company.postcode
    assert new_application.official_company_city == new_application.company.city

    audit_event = audit_models.AuditLogEntry.objects.last().message["audit_event"]

    assert audit_event["status"] == "SUCCESS"
    assert audit_event["target"]["id"] == str(Application.objects.all().first().id)
    assert audit_event["operation"] == "CREATE"


def test_application_post_unfinished(api_client, application):
    """
    Create a new application with partial information
    like when hitting "save as draft" without entering any fields
    """

    data = ApplicantApplicationSerializer(application).data
    application.delete()
    data["benefit_type"] = BenefitType.SALARY_BENEFIT
    data["pay_subsidy_granted"] = PaySubsidyGranted.NOT_GRANTED
    data["pay_subsidy_percent"] = None
    assert len(Application.objects.all()) == 0
    assert len(Employee.objects.all()) == 0

    for dict_object in [data, data["employee"]]:
        for key, item in dict_object.items():
            if key in [
                "status",
                "applicant_language",
                "archived",
                "use_alternative_address",
                "is_living_in_helsinki",
                "application_step",
            ]:
                # field can't be empty/null
                pass
            elif key in ["start_date", "end_date"]:
                dict_object[key] = None
            elif isinstance(item, list):
                dict_object[key] = []
            elif isinstance(item, str):
                dict_object[key] = ""
            elif isinstance(item, bool):
                dict_object[key] = None

    response = api_client.post(
        reverse("v1:applicant-application-list"),
        data,
    )
    assert response.status_code == 201
    application = Application.objects.get(pk__isnull=False)
    assert len(application.de_minimis_aid_set.all()) == 0
    assert application.benefit_type == ""
    assert application.start_date is None
    assert (
        application.employee.employee_language == data["employee"]["employee_language"]
    )
    assert (
        application.employee.is_living_in_helsinki
        == data["employee"]["is_living_in_helsinki"]
    )


@pytest.mark.parametrize(
    "language,company_bank_account_number_validation_error",
    [
        ("en", "Invalid IBAN"),
        ("fi", "Virheellinen IBAN-tilinumero"),
        ("sv", "Felaktigt IBAN-kontonummer"),
    ],
)
def test_application_post_invalid_data(
    api_client, application, language, company_bank_account_number_validation_error
):
    data = ApplicantApplicationSerializer(application).data
    application.delete()
    assert len(Application.objects.all()) == 0

    del data["id"]
    data["de_minimis_aid_set"][0]["amount"] = "300001.00"  # value too high
    data["status"] = "foo"  # invalid value
    data["bases"] = ["something_completely_different"]  # invalid value
    data["applicant_language"] = None  # non-null required
    data["company_bank_account_number"] = "FI91 4008 0282 0002 02"  # invalid number

    data[
        "company_contact_person_phone_number"
    ] = "+359505658789"  # Invalid country code

    api_client.defaults["HTTP_ACCEPT_LANGUAGE"] = language
    response = api_client.post(
        reverse("v1:applicant-application-list"), data, format="json"
    )
    assert response.status_code == 400
    assert response.data.keys() == {
        "status",
        "bases",
        "applicant_language",
        "company_contact_person_phone_number",
        "de_minimis_aid_set",
        "company_bank_account_number",
    }
    assert (
        str(response.data["company_bank_account_number"][0])
        == company_bank_account_number_validation_error
    )
    assert len(response.data["company_bank_account_number"]) == 1
    assert response.data["de_minimis_aid_set"][0].keys() == {"amount"}
    assert len(response.data["de_minimis_aid_set"]) == 2


def test_application_post_invalid_employee_data(api_client, application):
    data = ApplicantApplicationSerializer(application).data
    application.delete()
    assert len(Application.objects.all()) == 0

    del data["id"]
    data["employee"]["monthly_pay"] = "30000000.00"  # value too high
    data["employee"]["social_security_number"] = "260778-323X"  # invalid checksum
    data["employee"]["employee_language"] = None  # non-null required
    data["employee"]["working_hours"] = 16  # Must be > 18 hour per weeek
    data["employee"]["vacation_money"] = -1  # Must be >= 0
    data["employee"]["other_expenses"] = -1  # Must be >= 0
    response = api_client.post(
        reverse("v1:applicant-application-list"), data, format="json"
    )
    assert response.status_code == 400
    assert response.data.keys() == {"employee"}
    assert response.data["employee"].keys() == {
        "monthly_pay",
        "social_security_number",
        "employee_language",
        "working_hours",
        "vacation_money",
        "other_expenses",
    }

    data["employee"]["monthly_pay"] = 0  # Zero salary
    response = api_client.post(
        reverse("v1:applicant-application-list"), data, format="json"
    )
    assert response.status_code == 400
    assert response.data.keys() == {"employee"}
    assert (
        "monthly_pay" in response.data["employee"].keys()
    )  # Check if the error still there


def test_application_put_edit_fields_unauthenticated(anonymous_client, application):
    data = ApplicantApplicationSerializer(application).data
    data["company_contact_person_phone_number"] = "+358505658789"
    response = anonymous_client.put(
        get_detail_url(application),
        data,
    )
    assert response.status_code == 403


def test_application_put_edit_fields_unauthorized(
    api_client, anonymous_application, mock_get_organisation_roles_and_create_company
):
    data = ApplicantApplicationSerializer(anonymous_application).data
    data["company_contact_person_phone_number"] = "+358505658789"
    response = api_client.put(
        get_detail_url(anonymous_application),
        data,
    )
    assert response.status_code == 404
    audit_event = (
        audit_models.AuditLogEntry.objects.all().first().message["audit_event"]
    )
    assert audit_event["status"] == "FORBIDDEN"
    assert audit_event["target"]["id"] == str(anonymous_application.id)
    assert audit_event["operation"] == "UPDATE"


def test_application_put_edit_fields(api_client, application):
    """
    modify existing application
    """
    data = ApplicantApplicationSerializer(application).data
    data["company_contact_person_phone_number"] = "+358505658789"
    response = api_client.put(
        get_detail_url(application),
        data,
    )
    assert response.status_code == 200
    assert (
        response.data["company_contact_person_phone_number"] == "0505658789"
    )  # normalized format
    application.refresh_from_db()
    assert application.company_contact_person_phone_number == "0505658789"

    audit_event = audit_models.AuditLogEntry.objects.last().message["audit_event"]

    assert audit_event["status"] == "SUCCESS"
    assert audit_event["target"]["id"] == str(application.id)
    assert audit_event["operation"] == "UPDATE"


def test_application_put_edit_employee(api_client, application):
    """
    modify existing application
    """
    new_ssn = "260778-323Y"
    data = ApplicantApplicationSerializer(application).data
    data["employee"]["social_security_number"] = new_ssn
    old_employee_pk = application.employee.pk
    response = api_client.put(
        get_detail_url(application),
        data,
    )
    assert response.status_code == 200
    application.refresh_from_db()
    assert application.employee.social_security_number == new_ssn
    assert old_employee_pk == application.employee.pk


def test_application_put_read_only_fields(api_client, application):
    """
    company info that is retrieved from official (YTJ or other) sources is not editable by applicant/handler
    Also, the company of the application can not be changed.
    """
    another_company = CompanyFactory()
    data = ApplicantApplicationSerializer(application).data
    original_data = data.copy()
    data["company_name"] = "Something completely different"
    data["official_company_street_address"] = "another address"
    data["company"] = {"id": another_company.pk}

    response = api_client.put(
        get_detail_url(application),
        data,
    )
    assert response.status_code == 200
    assert original_data["company_name"] == response.data["company_name"]
    assert (
        original_data["official_company_street_address"]
        == response.data["official_company_street_address"]
    )

    application.refresh_from_db()
    assert application.company_name == original_data["company_name"]
    assert (
        application.official_company_street_address
        == original_data["official_company_street_address"]
    )


def test_application_put_invalid_data(api_client, application):
    data = ApplicantApplicationSerializer(application).data
    data["de_minimis_aid_set"][0]["amount"] = "300001.00"  # value too high
    data[
        "status"
    ] = ApplicationStatus.ACCEPTED  # invalid value when transitioning from draft
    data["bases"] = ["something_completely_different"]  # invalid value
    data["applicant_language"] = None  # non-null required
    response = api_client.put(
        get_detail_url(application),
        data,
    )
    assert response.status_code == 400
    assert response.data.keys() == {
        "status",
        "bases",
        "applicant_language",
        "de_minimis_aid_set",
    }
    assert response.data["de_minimis_aid_set"][0].keys() == {"amount"}
    assert len(response.data["de_minimis_aid_set"]) == 2


def test_application_replace_de_minimis_aid(api_client, application):
    data = ApplicantApplicationSerializer(application).data

    data["de_minimis_aid"] = True
    data["de_minimis_aid_set"] = [
        {
            "granter": "aaa",
            "granted_at": date.today().isoformat(),
            "amount": "12345.00",
        }
    ]
    response = api_client.put(
        get_detail_url(application),
        data,
    )
    assert response.status_code == 200
    application.refresh_from_db()
    new_data = ApplicantApplicationSerializer(application).data
    del new_data["de_minimis_aid_set"][0]["id"]
    assert new_data["de_minimis_aid_set"][0]["ordering"] == 0
    del new_data["de_minimis_aid_set"][0]["ordering"]
    assert new_data["de_minimis_aid_set"] == data["de_minimis_aid_set"]


def test_application_edit_de_minimis_aid(api_client, application):
    data = ApplicantApplicationSerializer(application).data

    data["de_minimis_aid"] = True
    data["de_minimis_aid_set"][0]["granter"] = "something else"
    data["de_minimis_aid_set"][0]["amount"] = "4321.50"

    response = api_client.put(
        get_detail_url(application),
        data,
    )
    assert response.status_code == 200
    assert len(response.data["de_minimis_aid_set"]) == 2
    assert response.data["de_minimis_aid_set"][0]["granter"] == "something else"
    assert response.data["de_minimis_aid_set"][0]["amount"] == "4321.50"
    # check that the ordering is reset starting from 0
    assert response.data["de_minimis_aid_set"][0]["ordering"] == 0
    assert response.data["de_minimis_aid_set"][1]["ordering"] == 1


def test_application_delete_de_minimis_aid(api_client, application):
    data = ApplicantApplicationSerializer(application).data

    data["de_minimis_aid"] = False
    data["de_minimis_aid_set"] = []

    response = api_client.put(
        get_detail_url(application),
        data,
    )
    assert response.status_code == 200
    assert response.data["de_minimis_aid_set"] == []


def test_application_edit_de_minimis_aid_too_high(api_client, application):
    data = ApplicantApplicationSerializer(application).data

    previous_aid = copy.deepcopy(data["de_minimis_aid_set"])
    data["de_minimis_aid"] = True
    data["de_minimis_aid_set"][0]["amount"] = "250000"
    data["de_minimis_aid_set"][1]["amount"] = "50001"

    response = api_client.put(
        get_detail_url(application),
        data,
    )
    assert response.status_code == 400

    application.refresh_from_db()
    data_after = ApplicantApplicationSerializer(application).data
    assert previous_aid == data_after["de_minimis_aid_set"]


def test_application_edit_benefit_type_business(api_client, application):
    data = ApplicantApplicationSerializer(application).data
    data["benefit_type"] = BenefitType.EMPLOYMENT_BENEFIT
    data["apprenticeship_program"] = False
    data["pay_subsidy_granted"] = PaySubsidyGranted.GRANTED
    data["pay_subsidy_percent"] = 50
    response = api_client.put(
        get_detail_url(application),
        data,
    )
    assert response.status_code == 200
    assert set(response.data["available_benefit_types"]) == {
        BenefitType.SALARY_BENEFIT,
        BenefitType.COMMISSION_BENEFIT,
        BenefitType.EMPLOYMENT_BENEFIT,
    }


def test_application_edit_benefit_type_business_no_pay_subsidy(api_client, application):
    data = ApplicantApplicationSerializer(application).data
    data["benefit_type"] = BenefitType.EMPLOYMENT_BENEFIT
    data["apprenticeship_program"] = False
    data["pay_subsidy_granted"] = PaySubsidyGranted.NOT_GRANTED
    data["pay_subsidy_percent"] = None
    response = api_client.put(
        get_detail_url(application),
        data,
    )
    assert response.status_code == 200
    assert set(response.data["available_benefit_types"]) == {
        BenefitType.COMMISSION_BENEFIT,
        BenefitType.EMPLOYMENT_BENEFIT,
        BenefitType.SALARY_BENEFIT,
    }


def test_application_edit_benefit_type_business_association(
    api_client, association_application, mock_get_organisation_roles_and_create_company
):
    data = ApplicantApplicationSerializer(association_application).data
    company = mock_get_organisation_roles_and_create_company
    company.company_form = "ry"
    company.company_form_code = YtjOrganizationCode.ASSOCIATION_FORM_CODE_DEFAULT
    company.save()
    association_application.company = company
    association_application.save()
    data["benefit_type"] = BenefitType.EMPLOYMENT_BENEFIT
    data["association_has_business_activities"] = True
    data["apprenticeship_program"] = False
    data["pay_subsidy_granted"] = PaySubsidyGranted.GRANTED
    data["pay_subsidy_percent"] = 50

    response = api_client.put(
        get_detail_url(association_application),
        data,
    )
    assert response.status_code == 200
    assert set(response.data["available_benefit_types"]) == {
        BenefitType.SALARY_BENEFIT,
        BenefitType.COMMISSION_BENEFIT,
        BenefitType.EMPLOYMENT_BENEFIT,
    }


def test_application_edit_benefit_type_business_association_with_apprenticeship(
    api_client, association_application
):
    data = ApplicantApplicationSerializer(association_application).data
    data["benefit_type"] = BenefitType.EMPLOYMENT_BENEFIT
    data["association_has_business_activities"] = True
    data["apprenticeship_program"] = True
    data["pay_subsidy_granted"] = PaySubsidyGranted.GRANTED
    data["pay_subsidy_percent"] = 50

    response = api_client.put(
        get_detail_url(association_application),
        data,
    )
    assert response.status_code == 200
    assert set(response.data["available_benefit_types"]) == {
        BenefitType.SALARY_BENEFIT,
        BenefitType.EMPLOYMENT_BENEFIT,
    }


def test_application_edit_benefit_type_non_business(
    api_client, association_application
):
    association_application.pay_subsidy_granted = PaySubsidyGranted.GRANTED
    association_application.pay_subsidy_percent = 50
    association_application.save()
    data = ApplicantApplicationSerializer(association_application).data
    response = api_client.put(
        get_detail_url(association_application),
        data,
    )
    assert response.status_code == 200
    assert response.data["available_benefit_types"] == [
        BenefitType.SALARY_BENEFIT,
    ]


def test_application_edit_benefit_type_non_business_invalid(
    api_client, association_application
):
    association_application.pay_subsidy_granted = PaySubsidyGranted.GRANTED
    association_application.pay_subsidy_percent = 50
    association_application.save()
    data = ApplicantApplicationSerializer(association_application).data
    data["benefit_type"] = BenefitType.EMPLOYMENT_BENEFIT

    response = api_client.put(
        get_detail_url(association_application),
        data,
    )
    assert response.status_code == 400


def test_association_immediate_manager_check_invalid(api_client, application):
    data = ApplicantApplicationSerializer(application).data
    data["association_immediate_manager_check"] = False  # invalid value
    response = api_client.put(
        get_detail_url(application),
        data,
    )
    assert response.status_code == 400


def test_association_immediate_manager_check_valid(api_client, association_application):
    data = ApplicantApplicationSerializer(association_application).data
    data["association_immediate_manager_check"] = True  # valid value for associations
    response = api_client.put(
        get_detail_url(association_application),
        data,
    )
    assert response.status_code == 200


@pytest.mark.django_db
def test_application_delete_unauthenticated(anonymous_client, application):
    response = anonymous_client.delete(get_detail_url(application))
    assert response.status_code == 403


@pytest.mark.django_db
def test_application_delete_unauthorized(
    api_client, anonymous_application, mock_get_organisation_roles_and_create_company
):
    response = api_client.delete(get_detail_url(anonymous_application))
    assert response.status_code == 404


@pytest.mark.django_db
def test_application_delete(api_client, application):
    response = api_client.delete(get_detail_url(application))
    assert len(Application.objects.all()) == 0
    assert len(Employee.objects.all()) == 0
    assert len(ApplicationLogEntry.objects.all()) == 0
    assert response.status_code == 204


@pytest.mark.parametrize(
    "benefit_type", [BenefitType.SALARY_BENEFIT, BenefitType.EMPLOYMENT_BENEFIT]
)
@pytest.mark.parametrize(
    "start_date,end_date,status_code",
    [
        ("2021-02-01", "2021-02-27", 400),  # too short
        ("2021-02-01", "2021-02-28", 200),  # exactly one month
        ("2021-02-01", "2022-01-31", 200),  # exactly 12 months
        ("2021-02-01", "2022-02-01", 400),  # too long
        (
            "2020-02-01",
            "2020-12-31",
            200,
        ),  # past year is allowed, as the application is not submitted
    ],
)
def test_application_date_range(
    api_client, application, benefit_type, start_date, end_date, status_code
):
    """
    modify existing application
    """
    data = ApplicantApplicationSerializer(application).data

    data["benefit_type"] = benefit_type
    data["start_date"] = start_date
    data["end_date"] = end_date
    data["pay_subsidy_granted"] = PaySubsidyGranted.GRANTED
    data["pay_subsidy_percent"] = 50

    response = api_client.put(
        get_detail_url(application),
        data,
    )
    assert response.status_code == status_code
    if status_code == 200:
        assert response.data["start_date"] == start_date
        assert response.data["end_date"] == end_date


@pytest.mark.parametrize(
    "start_date,end_date,status_code",
    [
        (
            "2020-12-21",
            "2021-02-27",
            400,
        ),  # start_date in past (relative to freeze_time date)
        (
            "2021-01-01",
            "2021-02-28",
            400,
        ),  # start_date in current year (relative to freeze_time date)
        (
            "2022-12-31",
            "2023-01-31",
            200,
        ),  # start_date in next year (relative to freeze_time date)
    ],
)
def test_application_date_range_on_submit(
    request, api_client, application, start_date, end_date, status_code
):
    add_attachments_to_application(request, application)

    data = ApplicantApplicationSerializer(application).data

    data["start_date"] = start_date
    data["end_date"] = end_date

    response = api_client.put(
        get_detail_url(application),
        data,
    )
    assert (
        response.status_code == 200
    )  # the values are valid while application is a draft
    assert response.data["start_date"] == start_date
    assert response.data["end_date"] == end_date
    application.refresh_from_db()
    submit_response = _submit_application(api_client, application)
    assert submit_response.status_code == status_code


def test_application_has_default_ahjo_status_after_submit(
    request, api_client, application
):
    add_attachments_to_application(request, application)

    data = ApplicantApplicationSerializer(application).data

    api_client.put(
        get_detail_url(application),
        data,
    )
    application.refresh_from_db()
    submit_response = _submit_application(api_client, application)
    assert (
        submit_response.data["ahjo_status"] == AhjoStatus.SUBMITTED_BUT_NOT_SENT_TO_AHJO
    )


@pytest.mark.parametrize(
    "company_form_code,de_minimis_aid,de_minimis_aid_set,association_has_business_activities,expected_result",
    [
        (YtjOrganizationCode.ASSOCIATION_FORM_CODE_DEFAULT, None, [], False, 200),
        (YtjOrganizationCode.ASSOCIATION_FORM_CODE_DEFAULT, False, [], False, 200),
        (YtjOrganizationCode.ASSOCIATION_FORM_CODE_DEFAULT, None, [], True, 200),
        (YtjOrganizationCode.ASSOCIATION_FORM_CODE_DEFAULT, False, [], True, 200),
        (YtjOrganizationCode.COMPANY_FORM_CODE_DEFAULT, None, [], None, 400),
        (YtjOrganizationCode.COMPANY_FORM_CODE_DEFAULT, False, [], None, 200),
    ],
)
def test_submit_application_without_de_minimis_aid(
    request,
    api_client,
    application,
    company_form_code,
    de_minimis_aid,
    de_minimis_aid_set,
    association_has_business_activities,
    expected_result,
):
    application.company.company_form_code = company_form_code
    application.company.save()
    add_attachments_to_application(request, application)

    data = ApplicantApplicationSerializer(application).data

    data["benefit_type"] = BenefitType.SALARY_BENEFIT
    data["de_minimis_aid"] = de_minimis_aid
    data["de_minimis_aid_set"] = de_minimis_aid_set
    data["pay_subsidy_percent"] = "50"
    data["pay_subsidy_granted"] = PaySubsidyGranted.GRANTED
    data["apprenticeship_program"] = False
    data["association_has_business_activities"] = association_has_business_activities
    if company_form_code == YtjOrganizationCode.ASSOCIATION_FORM_CODE_DEFAULT:
        data["association_immediate_manager_check"] = True

    response = api_client.put(
        get_detail_url(application),
        data,
    )
    assert (
        response.status_code == 200
    )  # the values are valid while application is a draft
    application.refresh_from_db()
    submit_response = _submit_application(api_client, application)
    assert submit_response.status_code == expected_result


@pytest.mark.parametrize(
    "pay_subsidy_granted,apprenticeship_program,draft_result,submit_result,",
    [
        (PaySubsidyGranted.GRANTED, True, 200, 200),
        (PaySubsidyGranted.GRANTED, False, 200, 200),
        (PaySubsidyGranted.GRANTED, None, 200, 400),
        (PaySubsidyGranted.GRANTED_AGED, True, 200, 200),
        (PaySubsidyGranted.GRANTED_AGED, False, 200, 200),
        (PaySubsidyGranted.GRANTED_AGED, None, 200, 400),
        (PaySubsidyGranted.NOT_GRANTED, None, 200, 200),
        (PaySubsidyGranted.NOT_GRANTED, False, 200, 400),
        (PaySubsidyGranted.NOT_GRANTED, True, 200, 400),
    ],
)
def test_apprenticeship_program_validation_on_submit(
    request,
    api_client,
    application,
    pay_subsidy_granted,
    apprenticeship_program,
    draft_result,
    submit_result,
):
    add_attachments_to_application(request, application)

    data = ApplicantApplicationSerializer(application).data

    data["pay_subsidy_granted"] = pay_subsidy_granted
    data["pay_subsidy_percent"] = None
    data["additional_pay_subsidy_percent"] = None
    data["apprenticeship_program"] = apprenticeship_program

    response = api_client.put(
        get_detail_url(application),
        data,
    )
    assert response.status_code == draft_result
    application.refresh_from_db()
    submit_response = _submit_application(api_client, application)
    assert submit_response.status_code == submit_result


@pytest.mark.parametrize(
    "from_status,to_status,expected_code",
    [
        (ApplicationStatus.DRAFT, ApplicationStatus.RECEIVED, 200),
        (ApplicationStatus.RECEIVED, ApplicationStatus.HANDLING, 400),
        (
            ApplicationStatus.HANDLING,
            ApplicationStatus.ADDITIONAL_INFORMATION_NEEDED,
            400,
        ),
        (
            ApplicationStatus.ADDITIONAL_INFORMATION_NEEDED,
            ApplicationStatus.RECEIVED,
            400,
        ),
        (
            ApplicationStatus.ADDITIONAL_INFORMATION_NEEDED,
            ApplicationStatus.HANDLING,
            200,
        ),
        (ApplicationStatus.HANDLING, ApplicationStatus.ACCEPTED, 400),
        (ApplicationStatus.HANDLING, ApplicationStatus.REJECTED, 400),
        (ApplicationStatus.HANDLING, ApplicationStatus.CANCELLED, 400),
        (ApplicationStatus.HANDLING, ApplicationStatus.DRAFT, 400),
        (ApplicationStatus.ACCEPTED, ApplicationStatus.HANDLING, 400),
        (ApplicationStatus.ACCEPTED, ApplicationStatus.RECEIVED, 400),
        (ApplicationStatus.CANCELLED, ApplicationStatus.ACCEPTED, 400),
        (ApplicationStatus.REJECTED, ApplicationStatus.DRAFT, 400),
    ],
)
def test_application_status_change_as_applicant(
    request, api_client, application, from_status, to_status, expected_code
):
    """
    modify existing application
    """
    application.status = from_status
    application.save()
    data = ApplicantApplicationSerializer(application).data
    data["status"] = to_status
    data["bases"] = []  # as of 2021-10, bases are not used when submitting application

    if (
        from_status,
        to_status,
    ) in ApplicantApplicationStatusValidator.SUBMIT_APPLICATION_STATE_TRANSITIONS:
        add_attachments_to_application(request, application)
    if data["company"]["organization_type"] == OrganizationType.ASSOCIATION:
        data["association_has_business_activities"] = False
        data["association_immediate_manager_check"] = True

    with mock.patch(
        "terms.models.ApplicantTermsApproval.terms_approval_needed", return_value=False
    ):
        # terms approval is tested separately
        response = api_client.put(
            get_detail_url(application),
            data,
        )
    assert response.status_code == expected_code
    if expected_code == 200:
        assert application.log_entries.all().count() == 1
        assert application.log_entries.all().first().from_status == from_status
        assert application.log_entries.all().first().to_status == to_status
        if to_status == ApplicationStatus.RECEIVED:
            assert response.data["submitted_at"] == datetime.now().replace(
                tzinfo=timezone.utc
            )
        else:
            assert response.data["submitted_at"] is None
    else:
        assert application.log_entries.all().count() == 0


@pytest.mark.parametrize(
    "from_status,to_status,expected_code",
    [
        (ApplicationStatus.DRAFT, ApplicationStatus.RECEIVED, 200),
        (ApplicationStatus.RECEIVED, ApplicationStatus.HANDLING, 200),
        (
            ApplicationStatus.HANDLING,
            ApplicationStatus.ADDITIONAL_INFORMATION_NEEDED,
            200,
        ),
        (
            ApplicationStatus.ADDITIONAL_INFORMATION_NEEDED,
            ApplicationStatus.HANDLING,
            200,
        ),
        (ApplicationStatus.HANDLING, ApplicationStatus.ACCEPTED, 200),
        (ApplicationStatus.HANDLING, ApplicationStatus.REJECTED, 200),
        (ApplicationStatus.HANDLING, ApplicationStatus.CANCELLED, 200),
        (ApplicationStatus.ACCEPTED, ApplicationStatus.HANDLING, 200),
        (ApplicationStatus.REJECTED, ApplicationStatus.HANDLING, 200),
        (ApplicationStatus.RECEIVED, ApplicationStatus.DRAFT, 400),
        (ApplicationStatus.ACCEPTED, ApplicationStatus.RECEIVED, 400),
        (ApplicationStatus.CANCELLED, ApplicationStatus.ACCEPTED, 400),
        (ApplicationStatus.CANCELLED, ApplicationStatus.HANDLING, 400),
        (ApplicationStatus.REJECTED, ApplicationStatus.DRAFT, 400),
    ],
)
@pytest.mark.parametrize("log_entry_comment", [None, "", "comment"])
@override_settings(EMAIL_BACKEND="django.core.mail.backends.locmem.EmailBackend")
def test_application_status_change_as_handler(
    request,
    handler_api_client,
    application,
    from_status,
    to_status,
    expected_code,
    log_entry_comment,
    mailoutbox,
):
    """
    modify existing application
    """
    application.status = from_status
    application.applicant_language = "en"
    application.save()
    if from_status not in (
        ApplicantApplicationStatusValidator.SUBMIT_APPLICATION_STATE_TRANSITIONS
    ):
        Calculation.objects.create_for_application(application)
        fill_empty_calculation_fields(application)
    application.refresh_from_db()
    data = HandlerApplicationSerializer(application).data
    data["status"] = to_status
    if log_entry_comment is not None:
        # the field is write-only
        data["log_entry_comment"] = log_entry_comment
    data["bases"] = []  # as of 2021-10, bases are not used when submitting application
    if to_status in [ApplicationStatus.RECEIVED, ApplicationStatus.HANDLING]:
        add_attachments_to_application(request, application)
    if data["company"]["organization_type"] == OrganizationType.ASSOCIATION:
        data["association_has_business_activities"] = False
        data["association_immediate_manager_check"] = True

    with mock.patch(
        "terms.models.ApplicantTermsApproval.terms_approval_needed", return_value=False
    ):
        # terms approval is tested separately
        response = handler_api_client.put(
            get_handler_detail_url(application),
            data,
        )
    assert response.status_code == expected_code

    expected_log_entry_comment = ""
    if isinstance(log_entry_comment, str):
        expected_log_entry_comment = log_entry_comment

    if expected_code == 200:
        assert application.log_entries.all().count() == 1
        assert application.log_entries.all().first().from_status == from_status
        assert application.log_entries.all().first().to_status == to_status
        assert (
            application.log_entries.all().first().comment == expected_log_entry_comment
        )

        if to_status == ApplicationStatus.ADDITIONAL_INFORMATION_NEEDED:
            assert application.messages.count() == 1
            assert (
                "Please make the corrections by 11.06.2021"
                in application.messages.first().content
            )
            assert len(mailoutbox) == 1
            assert (
                get_additional_information_email_notification_subject()
                in mailoutbox[0].subject
            )

        if to_status in [
            ApplicationStatus.CANCELLED,
            ApplicationStatus.REJECTED,
            ApplicationStatus.ACCEPTED,
        ]:
            assert (
                response.data["latest_decision_comment"] == expected_log_entry_comment
            )
            assert response.data["handled_at"] == datetime.now().replace(
                tzinfo=timezone.utc
            )
        else:
            assert response.data["latest_decision_comment"] is None
            assert response.data["handled_at"] is None
    else:
        assert application.log_entries.all().count() == 0


def test_application_accept(
    request,
    handler_api_client,
    handling_application,
):
    """
    granted_as_de_minimis_aid is set at the same time the application is accepted.
    """
    handling_application.calculation.granted_as_de_minimis_aid = False
    handling_application.calculation.save()
    handling_application.application_step = ApplicationStep.STEP_6
    handling_application.save()
    data = HandlerApplicationSerializer(handling_application).data
    data["status"] = ApplicationStatus.ACCEPTED
    data["calculation"]["granted_as_de_minimis_aid"] = True
    data["application_step"] = ApplicationStep.STEP_2
    data["log_entry_comment"] = "log entry comment"

    response = handler_api_client.put(
        get_handler_detail_url(handling_application),
        data,
    )
    assert response.status_code == 200

    handling_application.refresh_from_db()
    assert (
        handling_application.log_entries.get(
            to_status=ApplicationStatus.ACCEPTED
        ).comment
        == "log entry comment"
    )
    assert handling_application.application_step == ApplicationStep.STEP_2
    assert handling_application.calculation.granted_as_de_minimis_aid is True


def test_application_with_batch_back_to_handling(
    request,
    handler_api_client,
    decided_application,
):
    """
    When application is moved back to handling, the application
    needs to be remvoved from any batch.
    """
    decided_application.batch = ApplicationBatchFactory()
    decided_application.save()
    data = HandlerApplicationSerializer(decided_application).data
    data["status"] = ApplicationStatus.HANDLING

    response = handler_api_client.put(
        get_handler_detail_url(decided_application),
        data,
    )
    assert response.status_code == 200
    decided_application.refresh_from_db()
    assert decided_application.batch is None


@pytest.mark.parametrize(
    "from_status, to_status, auto_assign",
    [
        (
            ApplicationStatus.HANDLING,
            ApplicationStatus.ADDITIONAL_INFORMATION_NEEDED,
            False,
        ),
        (
            ApplicationStatus.ADDITIONAL_INFORMATION_NEEDED,
            ApplicationStatus.HANDLING,
            True,
        ),
        (ApplicationStatus.HANDLING, ApplicationStatus.ACCEPTED, True),
        (ApplicationStatus.HANDLING, ApplicationStatus.REJECTED, True),
        (ApplicationStatus.HANDLING, ApplicationStatus.CANCELLED, True),
    ],
)
def test_application_status_change_as_handler_auto_assign_handler(
    request, handler_api_client, application, from_status, to_status, auto_assign
):
    """
    modify existing application
    """
    user = get_client_user(handler_api_client)
    user.first_name = "adminFirst"
    user.last_name = "adminLast"
    user.save()
    application.status = from_status
    application.save()
    if from_status not in (
        ApplicantApplicationStatusValidator.SUBMIT_APPLICATION_STATE_TRANSITIONS
    ):
        Calculation.objects.create_for_application(application)
        fill_empty_calculation_fields(application)
    data = HandlerApplicationSerializer(application).data
    data["status"] = to_status
    data["bases"] = []  # as of 2021-10, bases are not used when submitting application
    if to_status in [ApplicationStatus.RECEIVED, ApplicationStatus.HANDLING]:
        add_attachments_to_application(request, application)
    if data["company"]["organization_type"] == OrganizationType.ASSOCIATION:
        data["association_has_business_activities"] = False
        data["association_immediate_manager_check"] = True

    with mock.patch(
        "terms.models.ApplicantTermsApproval.terms_approval_needed", return_value=False
    ):
        # terms approval is tested separately
        response = handler_api_client.put(
            get_handler_detail_url(application),
            data,
        )
    assert response.status_code == 200
    if auto_assign:
        assert response.data["calculation"]["handler_details"]["id"] == str(
            get_client_user(handler_api_client).pk
        )
        assert (
            response.data["calculation"]["handler_details"]["first_name"]
            == get_client_user(handler_api_client).first_name
        )
        assert (
            response.data["calculation"]["handler_details"]["last_name"]
            == get_client_user(handler_api_client).last_name
        )
    else:
        assert response.data["calculation"]["handler_details"] is None


def add_attachments_to_application(request, application, is_handler_application=False):
    # Add enough attachments so that the state transition is valid. See separete test
    # for attachment validation.
    _add_pdf_attachment(request, application, AttachmentType.PAY_SUBSIDY_DECISION)
    _add_pdf_attachment(request, application, AttachmentType.EMPLOYMENT_CONTRACT)
    _add_pdf_attachment(request, application, AttachmentType.EDUCATION_CONTRACT)
    _add_pdf_attachment(request, application, AttachmentType.COMMISSION_CONTRACT)
    _add_pdf_attachment(request, application, AttachmentType.HELSINKI_BENEFIT_VOUCHER)
    _add_pdf_attachment(request, application, AttachmentType.EMPLOYEE_CONSENT)
    if is_handler_application:
        _add_pdf_attachment(request, application, AttachmentType.FULL_APPLICATION)


def test_application_modified_at_draft(api_client, application):
    """
    DRAFT application's last_modified_at is visible to applicant
    """
    application.status = ApplicationStatus.DRAFT
    application.save()
    data = ApplicantApplicationSerializer(application).data
    assert data["modified_at"] == datetime(2021, 6, 4, tzinfo=timezone.utc)


@pytest.mark.parametrize(
    "status",
    [
        ApplicationStatus.RECEIVED,
        ApplicationStatus.HANDLING,
        ApplicationStatus.ACCEPTED,
        ApplicationStatus.ADDITIONAL_INFORMATION_NEEDED,
        ApplicationStatus.REJECTED,
    ],
)
def test_application_modified_at_non_draft(api_client, application, status):
    """
    non-DRAFT application's last_modified_at is not visible to applicant
    """
    application.status = status
    application.save()
    data = ApplicantApplicationSerializer(application).data
    assert data["modified_at"] is None


@pytest.mark.parametrize(
    "pay_subsidy_granted,pay_subsidy_percent,additional_pay_subsidy_percent,expected_code",
    [
        (PaySubsidyGranted.NOT_GRANTED, None, None, 200),  # empty application
        (PaySubsidyGranted.GRANTED, 50, None, 200),  # one pay subsidy
        (PaySubsidyGranted.GRANTED, 100, 30, 400),  # two pay subsidies
        (PaySubsidyGranted.NOT_GRANTED, 100, None, 400),  # invalid
        (PaySubsidyGranted.GRANTED, None, 50, 400),  # invalid percent
        (PaySubsidyGranted.GRANTED, 99, None, 400),  # invalid choice
        (PaySubsidyGranted.GRANTED, 50, 1, 400),  # invalid percent
    ],
)
def test_application_pay_subsidy(
    api_client,
    application,
    pay_subsidy_granted,
    pay_subsidy_percent,
    additional_pay_subsidy_percent,
    expected_code,
):
    data = ApplicantApplicationSerializer(application).data
    data["pay_subsidy_granted"] = pay_subsidy_granted
    data["pay_subsidy_percent"] = pay_subsidy_percent
    data["additional_pay_subsidy_percent"] = additional_pay_subsidy_percent

    response = api_client.put(
        get_detail_url(application),
        data,
    )
    assert response.status_code == expected_code
    if response.status_code == 200:
        assert BenefitType.SALARY_BENEFIT in response.data["available_benefit_types"]


def test_attachment_upload_too_big(api_client, application):
    application.status = ApplicationStatus.DRAFT
    application.save()
    image = Image.new("RGB", (100, 100))
    tmp_file = tempfile.NamedTemporaryFile(suffix=".jpg")
    tmp_file.seek(MAX_UPLOAD_SIZE + 1)
    image.save(tmp_file)
    tmp_file.seek(0)
    response = api_client.post(
        reverse(
            "v1:applicant-application-post-attachment", kwargs={"pk": application.pk}
        ),
        {
            "attachment_file": tmp_file,
            "attachment_type": AttachmentType.EMPLOYMENT_CONTRACT,
        },
        format="multipart",
    )

    assert response.status_code == 400
    assert str(MAX_UPLOAD_SIZE) in json.dumps(
        response.json()
    )  # To avoid false positive
    assert len(application.attachments.all()) == 0


def test_attachment_upload_and_delete(api_client, application):
    image = Image.new("RGB", (100, 100))
    tmp_file = tempfile.NamedTemporaryFile(suffix=".jpg")
    image.save(tmp_file)
    tmp_file.seek(0)

    response = api_client.post(
        reverse(
            "v1:applicant-application-post-attachment", kwargs={"pk": application.pk}
        ),
        {
            "attachment_file": tmp_file,
            "attachment_type": AttachmentType.EMPLOYMENT_CONTRACT,
        },
        format="multipart",
    )

    assert response.status_code == 201
    assert len(application.attachments.all()) == 1
    assert response.data["attachment_file_name"] == os.path.basename(tmp_file.name)
    attachment = application.attachments.all().first()
    assert attachment.attachment_type == AttachmentType.EMPLOYMENT_CONTRACT
    assert os.path.basename(tmp_file.name) == attachment.attachment_file

    response = api_client.delete(
        reverse(
            "v1:applicant-application-delete-attachment",
            kwargs={"pk": application.pk, "attachment_pk": attachment.pk},
        ),
        format="multipart",
    )

    assert response.status_code == 204
    assert len(application.attachments.all()) == 0


VALID_PDF_FILE = "valid_pdf_file.pdf"


def _pdf_file_path(request):
    # path that is accessible from other application's tests too
    return os.path.join(
        request.fspath.dirname, "../../applications/tests/", VALID_PDF_FILE
    )


def _upload_pdf(
    request,
    api_client,
    application,
    attachment_type=AttachmentType.EMPLOYMENT_CONTRACT,
    urlpattern_name="v1:applicant-application-post-attachment",
):
    with open(os.path.join(_pdf_file_path(request)), "rb") as valid_pdf_file:
        return api_client.post(
            reverse(
                urlpattern_name,
                kwargs={"pk": application.pk},
            ),
            {
                "attachment_file": valid_pdf_file,
                "attachment_type": attachment_type,
            },
            format="multipart",
        )


def _add_pdf_attachment(
    request, application, attachment_type=AttachmentType.EMPLOYMENT_CONTRACT
):
    # add attachment, bypassing validation, so attachment can be added even if application
    # state does not allow it
    with open(_pdf_file_path(request), "rb") as valid_pdf_file:
        file_upload = SimpleUploadedFile(VALID_PDF_FILE, valid_pdf_file.read())
        attachment = Attachment.objects.create(
            application=application,
            attachment_file=file_upload,
            content_type="application/pdf",
            attachment_type=attachment_type,
        )
        return attachment


@pytest.mark.django_db
def test_attachment_delete_unauthenticated(request, anonymous_client, application):
    attachment = _add_pdf_attachment(request, application)
    response = anonymous_client.delete(
        reverse(
            "v1:applicant-application-delete-attachment",
            kwargs={"pk": application.pk, "attachment_pk": attachment.pk},
        ),
        format="multipart",
    )
    assert response.status_code == 403


@pytest.mark.django_db
def test_attachment_delete_unauthorized(
    request,
    api_client,
    anonymous_application,
    mock_get_organisation_roles_and_create_company,
):
    attachment = _add_pdf_attachment(request, anonymous_application)
    response = api_client.delete(
        reverse(
            "v1:applicant-application-delete-attachment",
            kwargs={"pk": anonymous_application.pk, "attachment_pk": attachment.pk},
        ),
        format="multipart",
    )
    assert response.status_code == 404


@pytest.mark.parametrize(
    "status,expected_code",
    [
        (ApplicationStatus.DRAFT, 204),
        (ApplicationStatus.ADDITIONAL_INFORMATION_NEEDED, 204),
        (ApplicationStatus.HANDLING, 403),
        (ApplicationStatus.RECEIVED, 403),
        (ApplicationStatus.ACCEPTED, 403),
        (ApplicationStatus.CANCELLED, 403),
        (ApplicationStatus.REJECTED, 403),
    ],
)
def test_attachment_delete(request, api_client, application, status, expected_code):
    application.status = status
    application.save()
    attachment = _add_pdf_attachment(request, application)
    response = api_client.delete(
        reverse(
            "v1:applicant-application-delete-attachment",
            kwargs={"pk": application.pk, "attachment_pk": attachment.pk},
        ),
        format="multipart",
    )

    assert response.status_code == expected_code
    if expected_code == 204:
        assert application.attachments.count() == 0
    else:
        assert application.attachments.count() == 1


@pytest.mark.parametrize(
    "status,upload_result",
    [
        (ApplicationStatus.DRAFT, 201),
        (ApplicationStatus.ADDITIONAL_INFORMATION_NEEDED, 201),
        (ApplicationStatus.HANDLING, 403),
        (ApplicationStatus.ACCEPTED, 403),
        (ApplicationStatus.REJECTED, 403),
    ],
)
def test_pdf_attachment_upload_and_download_as_applicant(
    request, api_client, application, status, upload_result
):
    application.status = status
    application.save()
    response = _upload_pdf(request, api_client, application)
    assert response.status_code == upload_result
    if upload_result != 201:
        return
    assert len(application.attachments.all()) == 1
    attachment = application.attachments.all().first()
    assert attachment.attachment_type == AttachmentType.EMPLOYMENT_CONTRACT
    assert attachment.attachment_file.name.endswith(".pdf")
    response = api_client.get(get_detail_url(application))
    assert len(response.data["attachments"]) == 1
    assert response.data["attachments"][0]["attachment_file"].startswith("http://")
    assert (
        "handlerapplications" not in response.data["attachments"][0]["attachment_file"]
    )
    file_dl = api_client.get(response.data["attachments"][0]["attachment_file"])
    assert file_dl.status_code == 200
    bytes = file_dl.getvalue()
    assert bytes[:4].decode("utf-8") == "%PDF"


@pytest.mark.parametrize(
    "status,upload_result",
    [
        (ApplicationStatus.DRAFT, 201),
        (ApplicationStatus.ADDITIONAL_INFORMATION_NEEDED, 201),
        (ApplicationStatus.HANDLING, 201),
        (ApplicationStatus.ACCEPTED, 403),
        (ApplicationStatus.REJECTED, 403),
    ],
)
def test_pdf_attachment_upload_and_download_as_handler(
    request, handler_api_client, application, status, upload_result
):
    application.status = status
    application.save()
    response = _upload_pdf(
        request,
        handler_api_client,
        application,
        urlpattern_name="v1:handler-application-post-attachment",
    )
    assert response.status_code == upload_result
    if upload_result != 201:
        return
    response = handler_api_client.get(get_handler_detail_url(application))
    assert len(response.data["attachments"]) == 1
    assert response.data["attachments"][0]["attachment_file"]
    # the URL must point to the handler API
    assert "handlerapplications" in response.data["attachments"][0]["attachment_file"]
    file_dl = handler_api_client.get(response.data["attachments"][0]["attachment_file"])
    assert file_dl.status_code == 200


@pytest.mark.django_db
def test_attachment_download_unauthenticated(request, anonymous_client, application):
    attachment = _add_pdf_attachment(request, application)
    response = anonymous_client.get(
        reverse(
            "v1:applicant-application-download-attachment",
            kwargs={"pk": application.pk, "attachment_pk": attachment.pk},
        ),
        format="multipart",
    )
    assert response.status_code == 403


@pytest.mark.django_db
def test_attachment_download_unauthorized(
    request,
    api_client,
    anonymous_application,
    mock_get_organisation_roles_and_create_company,
):
    attachment = _add_pdf_attachment(request, anonymous_application)
    response = api_client.get(
        reverse(
            "v1:applicant-application-download-attachment",
            kwargs={"pk": anonymous_application.pk, "attachment_pk": attachment.pk},
        ),
        format="multipart",
    )
    assert response.status_code == 404


@pytest.mark.parametrize(
    "status",
    [
        ApplicationStatus.RECEIVED,
        ApplicationStatus.ACCEPTED,
        ApplicationStatus.CANCELLED,
        ApplicationStatus.REJECTED,
    ],
)
def test_attachment_upload_invalid_status(request, api_client, application, status):
    application.status = status
    application.save()
    response = _upload_pdf(request, api_client, application)
    assert response.status_code == 403
    assert len(application.attachments.all()) == 0


@pytest.mark.parametrize("extension", ["pdf", "png", "jpg"])
def test_invalid_attachment_upload(api_client, application, extension):
    tmp_file = tempfile.NamedTemporaryFile(suffix=f".{extension}")
    tmp_file.write(b"invalid data " * 100)
    tmp_file.seek(0)

    response = api_client.post(
        reverse(
            "v1:applicant-application-post-attachment", kwargs={"pk": application.pk}
        ),
        {
            "attachment_file": tmp_file,
            "attachment_type": AttachmentType.EMPLOYMENT_CONTRACT,
        },
        format="multipart",
    )
    re.match("Not a valid.*file", str(response.data["non_field_errors"][0]))
    assert response.status_code == 400
    assert len(application.attachments.all()) == 0


def test_too_many_attachments(request, api_client, application):
    for _ in range(AttachmentSerializer.MAX_ATTACHMENTS_PER_APPLICATION):
        response = _upload_pdf(request, api_client, application)
        assert response.status_code == 201

    response = _upload_pdf(request, api_client, application)
    assert response.status_code == 400
    assert (
        application.attachments.count()
        == AttachmentSerializer.MAX_ATTACHMENTS_PER_APPLICATION
    )


def test_attachment_requirements(
    api_client, application, mock_get_organisation_roles_and_create_company
):
    application.benefit_type = BenefitType.EMPLOYMENT_BENEFIT
    application.pay_subsidy_granted = PaySubsidyGranted.GRANTED
    application.pay_subsidy_percent = 50
    application.apprenticeship_program = False
    application.company = mock_get_organisation_roles_and_create_company
    application.save()
    response = api_client.get(get_detail_url(application))
    assert json.loads(json.dumps(response.data["attachment_requirements"])) == [
        ["employment_contract", "required"],
        ["helsinki_benefit_voucher", "optional"],
        ["pay_subsidy_decision", "required"],
    ]


def _submit_application(api_client, application):
    data = ApplicantApplicationSerializer(application).data
    data["status"] = ApplicationStatus.RECEIVED
    with mock.patch(
        "terms.models.ApplicantTermsApproval.terms_approval_needed", return_value=False
    ):
        # terms approval is tested separately
        return api_client.put(
            get_detail_url(application),
            data,
        )


def test_attachment_validation(request, api_client, application):
    application.benefit_type = BenefitType.EMPLOYMENT_BENEFIT
    application.pay_subsidy_granted = PaySubsidyGranted.GRANTED
    application.pay_subsidy_percent = 50
    application.apprenticeship_program = False
    application.save()

    _add_pdf_attachment(request, application, AttachmentType.EMPLOYEE_CONSENT)

    # try to submit the application without attachments
    response = _submit_application(api_client, application)
    assert response.status_code == 400

    # add one of two required attachments
    response = _upload_pdf(
        request,
        api_client,
        application,
        attachment_type=AttachmentType.EMPLOYMENT_CONTRACT,
    )
    assert response.status_code == 201
    response = _submit_application(api_client, application)
    assert str(response.data[0]) == "Application does not have required attachments"

    application.refresh_from_db()
    assert application.status == ApplicationStatus.DRAFT

    # add last required attachment
    response = _upload_pdf(
        request,
        api_client,
        application,
        attachment_type=AttachmentType.PAY_SUBSIDY_DECISION,
    )
    assert response.status_code == 201
    response = _submit_application(api_client, application)
    assert response.status_code == 200
    application.refresh_from_db()
    assert application.status == ApplicationStatus.RECEIVED


def test_purge_extra_attachments(request, api_client, application):
    application.benefit_type = BenefitType.SALARY_BENEFIT
    application.pay_subsidy_granted = PaySubsidyGranted.GRANTED
    application.pay_subsidy_percent = 50
    application.apprenticeship_program = False
    application.save()

    lots_of_attachments = [
        AttachmentType.EMPLOYMENT_CONTRACT,
        AttachmentType.PAY_SUBSIDY_DECISION,
        AttachmentType.COMMISSION_CONTRACT,  # extra
        AttachmentType.EMPLOYMENT_CONTRACT,
        AttachmentType.PAY_SUBSIDY_DECISION,
        AttachmentType.COMMISSION_CONTRACT,  # extra
        AttachmentType.HELSINKI_BENEFIT_VOUCHER,
        AttachmentType.EDUCATION_CONTRACT,  # extra
        AttachmentType.EDUCATION_CONTRACT,  # extra
        AttachmentType.EMPLOYEE_CONSENT,
    ]
    for attachment_type in lots_of_attachments:
        response = _upload_pdf(request, api_client, application, attachment_type)
        assert response.status_code == 201

    assert application.attachments.count() == len(lots_of_attachments)

    response = _submit_application(api_client, application)
    assert response.status_code == 200
    assert application.attachments.count() == 6


def test_employee_consent_upload(request, api_client, application):
    application.benefit_type = BenefitType.EMPLOYMENT_BENEFIT
    application.pay_subsidy_granted = PaySubsidyGranted.GRANTED
    application.pay_subsidy_percent = 50
    application.apprenticeship_program = False
    application.save()
    # add the required attachments except consent
    response = _upload_pdf(
        request,
        api_client,
        application,
        attachment_type=AttachmentType.EMPLOYMENT_CONTRACT,
    )
    assert response.status_code == 201
    response = _upload_pdf(
        request,
        api_client,
        application,
        attachment_type=AttachmentType.PAY_SUBSIDY_DECISION,
    )
    assert response.status_code == 201

    # try to submit the application without consent
    response = _submit_application(api_client, application)
    assert response.status_code == 400
    assert (
        str(response.data[0])
        == "Application does not have the employee consent attachment"
    )

    # upload the consent
    _upload_pdf(
        request,
        api_client,
        application,
        attachment_type=AttachmentType.EMPLOYEE_CONSENT,
    )
    _upload_pdf(
        request,
        api_client,
        application,
        attachment_type=AttachmentType.EMPLOYEE_CONSENT,
    )
    assert (
        application.attachments.filter(
            attachment_type=AttachmentType.EMPLOYEE_CONSENT
        ).count()
        == 2
    )
    # Cannot upload multiple employee consent
    response = _submit_application(api_client, application)
    assert response.status_code == 400
    assert (
        str(response.data[0])
        == "Application cannot have more than one employee consent attachment"
    )
    application.attachments.filter(attachment_type=AttachmentType.EMPLOYEE_CONSENT)[
        0
    ].delete()
    assert (
        application.attachments.filter(
            attachment_type=AttachmentType.EMPLOYEE_CONSENT
        ).count()
        == 1
    )
    response = _submit_application(api_client, application)
    assert response.status_code == 200
    application.refresh_from_db()
    assert application.status == ApplicationStatus.RECEIVED


def test_application_number(api_client, application):
    assert Application.objects.count() == 1

    # Random initial value for application number, decided in
    # applications/migrations/0012_create_application_number_seq.py
    assert application.application_number > 125000

    new_application = ApplicationFactory()
    assert Application.objects.count() == 2
    assert new_application.application_number == application.application_number + 1

    new_application.delete()
    assert Application.objects.count() == 1

    # Next application should not have old application_number if the previous one was deleted
    next_application = ApplicationFactory()
    assert Application.objects.count() == 2
    assert next_application.application_number == application.application_number + 2


def test_application_api_before_accept_tos(api_client, application):
    # Clear user TOS approval
    TermsOfServiceApproval.objects.all().delete()

    # Application list
    response = api_client.get(reverse("v1:applicant-application-list"))
    assert response.status_code == 403
    assert (
        str(response.data["detail"])
        == "You have to accept Terms of Service before doing any action"
    )

    # Application get
    response = api_client.get(get_detail_url(application))
    assert response.status_code == 403
    assert (
        str(response.data["detail"])
        == "You have to accept Terms of Service before doing any action"
    )

    # Application post
    data = ApplicantApplicationSerializer(application).data
    del data["id"]  # id is read-only field and would be ignored
    response = api_client.post(
        reverse("v1:applicant-application-list"),
        data,
    )
    assert response.status_code == 403
    assert (
        str(response.data["detail"])
        == "You have to accept Terms of Service before doing any action"
    )

    # Application put
    data = ApplicantApplicationSerializer(application).data
    data["company_contact_person_phone_number"] = "+358505658789"
    response = api_client.put(
        get_detail_url(application),
        data,
    )
    assert response.status_code == 403
    assert (
        str(response.data["detail"])
        == "You have to accept Terms of Service before doing any action"
    )

    # Application delete
    response = api_client.delete(get_detail_url(application))
    assert response.status_code == 403
    assert (
        str(response.data["detail"])
        == "You have to accept Terms of Service before doing any action"
    )


def test_application_additional_information_needed_by(api_client, handling_application):
    response = api_client.get(get_detail_url(handling_application))
    assert response.status_code == 200
    assert response.data["additional_information_needed_by"] is None

    handling_application.status = ApplicationStatus.ADDITIONAL_INFORMATION_NEEDED
    handling_application.save()
    with freeze_time("2021-12-01"):
        ApplicationLogEntry.objects.create(
            application=handling_application,
            from_status=ApplicationStatus.RECEIVED,
            to_status=ApplicationStatus.ADDITIONAL_INFORMATION_NEEDED,
        )
    response = api_client.get(get_detail_url(handling_application))
    assert response.status_code == 200
    assert response.data["additional_information_needed_by"] == date(2021, 12, 8)


def test_application_status_last_changed_at(api_client, handling_application):
    with freeze_time("2021-12-01"):
        ApplicationLogEntry.objects.create(
            application=handling_application,
            from_status=ApplicationStatus.RECEIVED,
            to_status=ApplicationStatus.HANDLING,
        )
    response = api_client.get(get_detail_url(handling_application))
    assert response.status_code == 200
    assert response.data["status_last_changed_at"] == datetime(
        2021, 12, 1, tzinfo=timezone.utc
    )


def test_handler_application_default_ordering(handler_api_client):
    _create_random_applications()

    def _expected_sort_key(obj):
        handled_at_key = None
        if (
            log_entry := obj.log_entries.filter(
                to_status__in=[
                    ApplicationStatus.REJECTED,
                    ApplicationStatus.ACCEPTED,
                    ApplicationStatus.CANCELLED,
                ]
            )
            .order_by("-created_at")
            .first()
        ):
            handled_at_key = log_entry.created_at.timestamp()

        return (
            -handled_at_key if handled_at_key else float("-inf"),
            -obj.calculation.modified_at.timestamp(),
        )

    # in-memory sort using _expected_sort_key and the database sort must be the same
    expected_sorting = sorted(Application.objects.all(), key=_expected_sort_key)
    expected_application_ids = [str(elem.pk) for elem in expected_sorting]

    response = handler_api_client.get(
        reverse("v1:handler-application-simplified-application-list")
    )
    returned_application_ids = [elem["id"] for elem in response.data]
    assert expected_application_ids == returned_application_ids


def test_handler_application_order_by(handler_api_client):
    _create_random_applications()
    key = "application_number"

    def _map_application_data_by_key(items, key):
        return [str(elem[key]) for elem in items]

    def _get_expected_sorting_values(key, reverse=False):
        items = sorted(
            Application.objects.all().values(),
            key=lambda item: item[key],
            reverse=reverse,
        )
        return _map_application_data_by_key(items, key)

    response = handler_api_client.get(
        reverse("v1:handler-application-simplified-application-list"),
        {"order_by": key},
    )

    expected_application_values = _get_expected_sorting_values(key, False)
    returned_application_values = _map_application_data_by_key(response.data, key)
    assert expected_application_values == returned_application_values

    # Now swap the order
    response = handler_api_client.get(
        reverse("v1:handler-application-simplified-application-list"),
        {"order_by": "-" + key},
    )

    expected_application_values = _get_expected_sorting_values(key, True)
    returned_application_values = _map_application_data_by_key(response.data, key)
    assert expected_application_values == returned_application_values


def test_handler_application_exlude_batched(handler_api_client):
    batch = ApplicationBatchFactory()
    apps = [DecidedApplicationFactory(), DecidedApplicationFactory()]

    response = handler_api_client.get(
        reverse("v1:handler-application-simplified-application-list"),
        {"exclude_batched": "1"},
    )
    assert len(response.data) == 2

    apps[0].batch = batch
    apps[0].save()

    response = handler_api_client.get(
        reverse("v1:handler-application-simplified-application-list"),
        {"exclude_batched": "1"},
    )
    assert len(response.data) == 1


def test_handler_application_filter_archived(handler_api_client):
    apps = [
        DecidedApplicationFactory(),
        DecidedApplicationFactory(),
        DecidedApplicationFactory(archived=True),
    ]

    response = handler_api_client.get(
        reverse("v1:handler-application-simplified-application-list")
    )
    assert len(response.data) == 2
    for response_app in response.data:
        assert response_app["id"] in [str(apps[0].id), str(apps[1].id)]
        assert not response_app["archived"]

    response = handler_api_client.get(
        reverse("v1:handler-application-simplified-application-list"),
        {"filter_archived": "1"},
    )
    assert len(response.data) == 1
    assert response.data[0]["id"] == str(apps[2].id)
    assert response.data[0]["archived"]


def test_application_pdf_print(api_client, application):
    settings.NEXT_PUBLIC_MOCK_FLAG = False  # noqa
    reseed(12345)

    # Can access own applications
    response = api_client.get(
        reverse("print_summary_pdf", kwargs={"pk": application.id}) + "?as_html=1",
    )
    assert response.status_code == 200


def test_application_pdf_print_denied(api_client, anonymous_client):
    settings.NEXT_PUBLIC_MOCK_FLAG = False  # noqa
    reseed(12345)

    application = DecidedApplicationFactory()

    # Cannot access anonymously
    response = anonymous_client.get(
        reverse("print_summary_pdf", kwargs={"pk": application.id}) + "?as_html=1",
    )
    assert response.status_code == 403

    # Cannot access other applications
    response = api_client.get(
        reverse("print_summary_pdf", kwargs={"pk": application.id}) + "?as_html=1",
    )

    assert response.status_code == 403


<<<<<<< HEAD
def _flatten_dict(d, parent_key="", sep="."):
    items = []
    for k, v in d.items():
        new_key = f"{parent_key}{sep}{k}" if parent_key else k
        if isinstance(v, dict):
            items.extend(_flatten_dict(v, new_key, sep=sep).items())
        else:
            items.append((new_key, v))
    return dict(items)


def test_application_history_change_sets_for_handler(
    request, handler_api_client, application
):
    # Setup application to handling status
    add_attachments_to_application(request, application)

    payload = HandlerApplicationSerializer(application).data
    payload["status"] = ApplicationStatus.RECEIVED
    with mock.patch(
        "terms.models.ApplicantTermsApproval.terms_approval_needed", return_value=False
    ):
        response = handler_api_client.put(
            get_handler_detail_url(application),
            payload,
        )
    assert response.status_code == 200

    application.refresh_from_db()
    payload = HandlerApplicationSerializer(application).data
    payload["status"] = ApplicationStatus.HANDLING
    response = handler_api_client.put(
        get_handler_detail_url(application),
        payload,
    )
    assert response.status_code == 200

    # Mock the actual handler edits
    with freeze_time("2024-01-01") as frozen_datetime:
        update_payloads = [
            {
                "change_reason": "Change employee first & last name, company contact's phone number",
                "company_contact_person_phone_number": "+35850000000",
                "employee": {
                    "first_name": "Firstname1",
                    "last_name": "Lastname1",
                },
            },
            {
                "change_reason": "Change employee last name and company contact's phone number",
                "company_contact_person_phone_number": "+35850000001",
                "employee": {
                    "last_name": "Lastname2",
                },
            },
            {
                "change_reason": "Change employee last name",
                "employee": {
                    "last_name": faker.Faker().last_name(),
                },
            },
            {
                "change_reason": "Edit many many fields",
                "employee": {
                    "first_name": "Cool",
                    "last_name": "Kanerva",
                    "social_security_number": "211081-2043",
                    "employee_language": "sv",
                    "job_title": "Some-asiantuntija",
                    "monthly_pay": 1111,
                    "vacation_money": 222,
                    "other_expenses": 333,
                    "working_hours": 18.0,
                    "collective_bargaining_agreement": "TES",
                    "birthday": "1987-01-01",
                },
                "company": {
                    "street_address": "Maasalontie 952",
                    "postcode": "80947",
                    "city": "Haapavesi",
                    "bank_account_number": "FI7600959247562223",
                },
                "official_company_street_address": "Maasalontie 952",
                "official_company_city": "Haapavesi",
                "official_company_postcode": "80947",
                "use_alternative_address": False,
                "company_bank_account_number": "FI6547128581000605",
                "company_contact_person_first_name": "Malla",
                "company_contact_person_last_name": "Jout-Sen",
                "company_contact_person_phone_number": "+358401234567",
                "company_contact_person_email": "yjdh-helsinkilisa@example.net",
                "applicant_language": "fi",
                "co_operation_negotiations": True,
                "co_operation_negotiations_description": "Aenean fringilla lorem tellus",
                "additional_pay_subsidy_percent": None,
                "apprenticeship_program": None,
                "start_date": "2024-01-01",
                "end_date": "2024-02-02",
            },
        ]

        def update_application(application_payload):
            frozen_datetime.tick(delta=timedelta(seconds=1))
            application.refresh_from_db()
            payload = HandlerApplicationSerializer(application).data
            payload["action"] = ApplicationActions.HANDLER_ALLOW_APPLICATION_EDIT
            response = handler_api_client.put(
                get_handler_detail_url(application),
                {**payload, **application_payload},
            )
            assert response.status_code == 200
            return response

        response = None
        for application_payload in update_payloads:
            response = update_application(application_payload)

        changes = response.data["changes"]["handler"]
        assert len(changes) == len(update_payloads)

        update_payloads.reverse()

        # Assert that each field change exist in change sets
        for i, row in enumerate(update_payloads):
            assert changes[i]["reason"] == row["change_reason"]
            row.pop("change_reason")

            input_fields = dict(_flatten_dict(row))

            changed_fields = {
                change["field"]: change["new"] for change in changes[i]["changes"]
            }

            for key in changed_fields:
                assert (
                    str(input_fields[key]) == str(changed_fields[key])
                    if isinstance(input_fields[key], str)
                    else float(input_fields[key]) == float(changed_fields[key])
                )
=======
def test_application_alteration_create_terminated(api_client, application):
    pk = application.id

    response = api_client.post(
        reverse("v1:application-alteration-list"),
        {
            "application": pk,
            "alteration_type": "termination",
            "reason": "Päättynyt",
            "end_date": application.start_date + relativedelta(days=7),
            "use_alternate_einvoice_provider": False,
        },
    )
    assert response.status_code == 201


def test_application_alteration_create_suspended(api_client, application):
    pk = application.id

    response = api_client.post(
        reverse("v1:application-alteration-list"),
        {
            "application": pk,
            "alteration_type": "suspension",
            "reason": "Keskeytynyt",
            "end_date": application.start_date + relativedelta(days=7),
            "resume_date": application.start_date + relativedelta(days=14),
            "use_alternate_einvoice_provider": False,
        },
    )
    assert response.status_code == 201


def test_application_alteration_create_missing_resume_date(api_client, application):
    pk = application.id

    response = api_client.post(
        reverse("v1:application-alteration-list"),
        {
            "application": pk,
            "alteration_type": "suspension",
            "reason": "Keskeytynyt",
            "end_date": application.start_date + relativedelta(days=7),
            "use_alternate_einvoice_provider": False,
        },
    )
    assert response.status_code == 400
    assert "non_field_errors" in response.data
    assert len(response.data["non_field_errors"]) == 1


def test_application_alteration_create_missing_einvoice_fields(api_client, application):
    pk = application.id

    response = api_client.post(
        reverse("v1:application-alteration-list"),
        {
            "application": pk,
            "alteration_type": "termination",
            "reason": "Päättynyt",
            "end_date": application.start_date + relativedelta(days=7),
            "use_alternate_einvoice_provider": True,
        },
    )
    assert response.status_code == 400
    assert "non_field_errors" in response.data
    assert len(response.data["non_field_errors"]) == 3


def test_application_alteration_create_outside_application_date_range(
    api_client, application
):
    pk = application.id

    response = api_client.post(
        reverse("v1:application-alteration-list"),
        {
            "application": pk,
            "alteration_type": "termination",
            "reason": "Päättynyt",
            "end_date": application.start_date + relativedelta(days=-7),
            "use_alternate_einvoice_provider": False,
        },
    )
    assert response.status_code == 400
    assert "non_field_errors" in response.data

    response = api_client.post(
        reverse("v1:application-alteration-list"),
        {
            "application": pk,
            "alteration_type": "termination",
            "reason": "Päättynyt",
            "end_date": application.end_date + relativedelta(days=7),
            "use_alternate_einvoice_provider": False,
        },
    )
    assert response.status_code == 400
    assert "non_field_errors" in response.data

    response = api_client.post(
        reverse("v1:application-alteration-list"),
        {
            "application": pk,
            "alteration_type": "suspension",
            "reason": "Päättynyt",
            "end_date": application.start_date + relativedelta(days=7),
            "resume_date": application.end_date + relativedelta(days=7),
            "use_alternate_einvoice_provider": False,
        },
    )
    assert response.status_code == 400
    assert "non_field_errors" in response.data


def test_application_alteration_create_reversed_suspension_dates(
    api_client, application
):
    pk = application.id

    response = api_client.post(
        reverse("v1:application-alteration-list"),
        {
            "application": pk,
            "alteration_type": "suspension",
            "reason": "Keskeytynyt",
            "end_date": application.start_date + relativedelta(days=14),
            "resume_date": application.start_date + relativedelta(days=7),
            "use_alternate_einvoice_provider": False,
        },
    )
    assert response.status_code == 400
    assert "non_field_errors" in response.data
    assert len(response.data["non_field_errors"]) == 1


def test_application_alteration_create_overlapping_alteration(api_client, application):
    pk = application.id

    response = api_client.post(
        reverse("v1:application-alteration-list"),
        {
            "application": pk,
            "alteration_type": "suspension",
            "reason": "Keskeytynyt",
            "end_date": application.start_date + relativedelta(days=7),
            "resume_date": application.start_date + relativedelta(days=14),
            "use_alternate_einvoice_provider": False,
        },
    )
    assert response.status_code == 201

    alteration_pk = response.data["id"]
    alteration = ApplicationAlteration.objects.get(pk=alteration_pk)
    alteration.recovery_start_date = application.start_date + relativedelta(days=7)
    alteration.recovery_end_date = application.start_date + relativedelta(days=14)
    alteration.recovery_amount = 600
    alteration.save()

    response = api_client.post(
        reverse("v1:application-alteration-list"),
        {
            "application": pk,
            "alteration_type": "suspension",
            "reason": "Keskeytynyt",
            "end_date": application.start_date + relativedelta(days=9),
            "resume_date": application.start_date + relativedelta(days=16),
            "use_alternate_einvoice_provider": False,
        },
    )
    assert response.status_code == 400
    assert "non_field_errors" in response.data
    assert len(response.data["non_field_errors"]) == 1

    response = api_client.post(
        reverse("v1:application-alteration-list"),
        {
            "application": pk,
            "alteration_type": "suspension",
            "reason": "Keskeytynyt",
            "end_date": application.start_date + relativedelta(days=5),
            "resume_date": application.start_date + relativedelta(days=12),
            "use_alternate_einvoice_provider": False,
        },
    )
    assert response.status_code == 400
    assert "non_field_errors" in response.data
    assert len(response.data["non_field_errors"]) == 1

    response = api_client.post(
        reverse("v1:application-alteration-list"),
        {
            "application": pk,
            "alteration_type": "suspension",
            "reason": "Keskeytynyt",
            "end_date": application.start_date + relativedelta(days=5),
            "resume_date": application.start_date + relativedelta(days=16),
            "use_alternate_einvoice_provider": False,
        },
    )
    assert response.status_code == 400
    assert "non_field_errors" in response.data
    assert len(response.data["non_field_errors"]) == 1


def test_application_alteration_create_non_overlapping_alteration(
    api_client, application
):
    pk = application.id

    response = api_client.post(
        reverse("v1:application-alteration-list"),
        {
            "application": pk,
            "alteration_type": "suspension",
            "reason": "Keskeytynyt",
            "end_date": application.start_date + relativedelta(days=7),
            "resume_date": application.start_date + relativedelta(days=14),
            "use_alternate_einvoice_provider": False,
        },
    )
    assert response.status_code == 201

    alteration_pk = response.data["id"]
    alteration = ApplicationAlteration.objects.get(pk=alteration_pk)
    alteration.recovery_start_date = application.start_date + relativedelta(days=7)
    alteration.recovery_end_date = application.start_date + relativedelta(days=14)
    alteration.recovery_amount = 600
    alteration.save()

    response = api_client.post(
        reverse("v1:application-alteration-list"),
        {
            "application": pk,
            "alteration_type": "suspension",
            "reason": "Keskeytynyt",
            "end_date": application.start_date + relativedelta(days=16),
            "resume_date": application.start_date + relativedelta(days=23),
            "use_alternate_einvoice_provider": False,
        },
    )
    assert response.status_code == 201


def test_application_alteration_create_forbidden_anonymous(
    anonymous_client, application
):
    pk = application.id

    response = anonymous_client.post(
        reverse("v1:application-alteration-list"),
        {
            "application": pk,
            "alteration_type": "termination",
            "reason": "Päättynyt",
            "end_date": application.start_date + relativedelta(days=7),
            "use_alternate_einvoice_provider": False,
        },
    )
    assert response.status_code == 403


def test_application_alteration_create_forbidden_another_company(
    api_client, application
):
    another_company = CompanyFactory()
    application.company = another_company
    application.save()

    pk = application.id

    response = api_client.post(
        reverse("v1:application-alteration-list"),
        {
            "application": pk,
            "alteration_type": "termination",
            "reason": "Päättynyt",
            "end_date": application.start_date + relativedelta(days=7),
            "use_alternate_einvoice_provider": False,
        },
    )
    assert response.status_code == 403


def test_application_alteration_create_ignored_fields_applicant(
    api_client, application
):
    pk = application.id
    response = api_client.post(
        reverse("v1:application-alteration-list"),
        {
            "application": pk,
            "alteration_type": "termination",
            "state": "handled",
            "reason": "Päättynyt",
            "end_date": application.start_date + relativedelta(days=7),
            "use_alternate_einvoice_provider": False,
            "handled_at": application.start_date + relativedelta(days=10),
            "recovery_start_date": application.start_date + relativedelta(days=7),
            "recovery_end_date": application.end_date,
            "recovery_amount": 4000,
        },
    )

    assert response.status_code == 201
    assert response.data["state"] == "received"
    assert response.data["recovery_start_date"] is None
    assert response.data["recovery_end_date"] is None
    assert response.data["recovery_amount"] is None
    assert response.data["handled_at"] is None


def test_application_alteration_create_ignored_fields_handler(
    handler_api_client, application
):
    pk = application.id

    response = handler_api_client.post(
        reverse("v1:application-alteration-list"),
        {
            "application": pk,
            "alteration_type": "termination",
            "state": "handled",
            "reason": "Päättynyt",
            "end_date": application.start_date + relativedelta(days=7),
            "use_alternate_einvoice_provider": False,
            "handled_at": application.start_date + relativedelta(days=10),
            "recovery_start_date": application.start_date + relativedelta(days=7),
            "recovery_end_date": application.end_date,
            "recovery_amount": 4000,
        },
    )

    assert response.status_code == 201
    assert response.data["state"] == "handled"
    assert (
        response.data["recovery_start_date"]
        == (application.start_date + relativedelta(days=7)).isoformat()
    )
    assert response.data["recovery_end_date"] == application.end_date.isoformat()
    assert response.data["recovery_amount"] == "4000.00"
    assert (
        response.data["handled_at"]
        == (application.start_date + relativedelta(days=10)).isoformat()
    )


def test_application_alteration_patch_applicant(
    api_client, application, mock_get_organisation_roles_and_create_company
):
    pk = application.id
    response = api_client.post(
        reverse("v1:application-alteration-list"),
        {
            "application": pk,
            "alteration_type": "termination",
            "reason": "Päättynyt",
            "end_date": application.start_date + relativedelta(days=7),
            "use_alternate_einvoice_provider": False,
        },
    )

    response = api_client.patch(
        reverse("v1:application-alteration-detail", kwargs={"pk": response.data["id"]}),
        {
            "end_date": application.start_date + relativedelta(days=12),
            "recovery_amount": 4000,
        },
    )
    assert response.status_code == 200
    assert (
        response.data["end_date"]
        == (application.start_date + relativedelta(days=12)).isoformat()
    )
    assert response.data["recovery_amount"] is None


def test_application_alteration_patch_handler(handler_api_client, application):
    pk = application.id
    response = handler_api_client.post(
        reverse("v1:application-alteration-list"),
        {
            "application": pk,
            "alteration_type": "termination",
            "reason": "Päättynyt",
            "end_date": application.start_date + relativedelta(days=7),
            "use_alternate_einvoice_provider": False,
        },
    )

    response = handler_api_client.patch(
        reverse("v1:application-alteration-detail", kwargs={"pk": response.data["id"]}),
        {
            "end_date": application.start_date + relativedelta(days=12),
            "recovery_amount": 4000,
        },
    )
    assert response.status_code == 200
    assert (
        response.data["end_date"]
        == (application.start_date + relativedelta(days=12)).isoformat()
    )
    assert response.data["recovery_amount"] == "4000.00"


@pytest.mark.parametrize(
    "initial_state,result",
    [
        (ApplicationAlterationState.RECEIVED, 200),
        (ApplicationAlterationState.OPENED, 200),
        (ApplicationAlterationState.HANDLED, 403),
    ],
)
def test_application_alteration_patch_allowed_edit_states_handler(
    handler_api_client, application, initial_state, result
):
    alteration = _create_application_alteration(application)
    alteration.state = initial_state
    alteration.save()

    response = handler_api_client.patch(
        reverse("v1:application-alteration-detail", kwargs={"pk": alteration.pk}),
        {
            "end_date": application.start_date + relativedelta(days=12),
        },
    )
    assert response.status_code == result


@pytest.mark.parametrize(
    "initial_state,result",
    [
        (ApplicationAlterationState.RECEIVED, 200),
        (ApplicationAlterationState.OPENED, 403),
        (ApplicationAlterationState.HANDLED, 403),
    ],
)
def test_application_alteration_patch_allowed_edit_states_applicant(
    api_client, application, initial_state, result
):
    alteration = _create_application_alteration(application)
    alteration.state = initial_state
    alteration.save()

    response = api_client.patch(
        reverse("v1:application-alteration-detail", kwargs={"pk": alteration.pk}),
        {
            "end_date": application.start_date + relativedelta(days=12),
        },
    )
    assert response.status_code == result
>>>>>>> f866d043


def _create_random_applications():
    f = faker.Faker()
    combos = [
        (ReceivedApplicationFactory, ApplicationStatus.RECEIVED),
        (HandlingApplicationFactory, ApplicationStatus.HANDLING),
        (DecidedApplicationFactory, ApplicationStatus.ACCEPTED),
    ]
    for _ in range(5):
        for class_name, status in combos:
            application = class_name()
            random_datetime = f.past_datetime(tzinfo=timezone.utc)
            application.log_entries.filter(to_status=status).update(
                created_at=random_datetime
            )
            Calculation.objects.filter(application__id=application.pk).update(
                modified_at=random_datetime
            )


def _create_application_alteration(application):
    f = faker.Faker()

    alteration = ApplicationAlteration()
    alteration.application = application
    alteration.alteration_type = ApplicationAlterationType.TERMINATION
    alteration.end_date = application.start_date + relativedelta(days=7)
    alteration.reason = f.sentence()
    alteration.save()

    return alteration<|MERGE_RESOLUTION|>--- conflicted
+++ resolved
@@ -27,12 +27,9 @@
 )
 from applications.enums import (
     AhjoStatus,
-<<<<<<< HEAD
     ApplicationActions,
-=======
     ApplicationAlterationState,
     ApplicationAlterationType,
->>>>>>> f866d043
     ApplicationBatchStatus,
     ApplicationStatus,
     ApplicationStep,
@@ -2340,7 +2337,6 @@
     assert response.status_code == 403
 
 
-<<<<<<< HEAD
 def _flatten_dict(d, parent_key="", sep="."):
     items = []
     for k, v in d.items():
@@ -2480,7 +2476,8 @@
                     if isinstance(input_fields[key], str)
                     else float(input_fields[key]) == float(changed_fields[key])
                 )
-=======
+
+
 def test_application_alteration_create_terminated(api_client, application):
     pk = application.id
 
@@ -2932,7 +2929,6 @@
         },
     )
     assert response.status_code == result
->>>>>>> f866d043
 
 
 def _create_random_applications():
