<<<<<<< HEAD
import os

import factory
import pytest
from django.conf import settings
=======
import random
from datetime import timedelta

import factory
import pytest
from django.utils import timezone
>>>>>>> 02f5a61b

from applications.enums import ApplicationStatus, BenefitType
from applications.models import Application
from applications.services.applications_csv_report import ApplicationsCsvService
from applications.services.talpa_integration import TalpaService
from applications.tests.factories import (
    ApplicationBatchFactory,
    ApplicationFactory,
    CancelledApplicationFactory,
    DecidedApplicationFactory,
    EmployeeFactory,
    HandlingApplicationFactory,
    ReceivedApplicationFactory,
)
from common.tests.conftest import *  # noqa
from companies.tests.conftest import *  # noqa
from helsinkibenefit.tests.conftest import *  # noqa
from shared.service_bus.enums import YtjOrganizationCode
from terms.tests.conftest import *  # noqa
from terms.tests.factories import TermsOfServiceApprovalFactory


@pytest.fixture
def anonymous_application():
    with factory.Faker.override_default_locale("fi_FI"):
        return ApplicationFactory()


@pytest.fixture
def anonymous_handling_application():
    with factory.Faker.override_default_locale("fi_FI"):
        return HandlingApplicationFactory()


@pytest.fixture
def received_application(mock_get_organisation_roles_and_create_company):
    with factory.Faker.override_default_locale("fi_FI"):
        return ReceivedApplicationFactory(
            company=mock_get_organisation_roles_and_create_company
        )


@pytest.fixture
def handling_application(mock_get_organisation_roles_and_create_company):
    with factory.Faker.override_default_locale("fi_FI"):
        return HandlingApplicationFactory(
            company=mock_get_organisation_roles_and_create_company
        )


@pytest.fixture
def decided_application(mock_get_organisation_roles_and_create_company):
    with factory.Faker.override_default_locale("fi_FI"):
        return DecidedApplicationFactory(
            company=mock_get_organisation_roles_and_create_company
        )


@pytest.fixture
def application_batch():
    with factory.Faker.override_default_locale("fi_FI"):
        return ApplicationBatchFactory()


@pytest.fixture
def talpa_service(application_batch):
    return TalpaService([application_batch])


@pytest.fixture
def talpa_service_with_one_application(talpa_service):
    talpa_service.get_applications().first().delete()
    assert talpa_service.get_applications().count() == 1
    return talpa_service


@pytest.fixture
def applications_csv_service():
    # retrieve the objects through the default manager so that annotations are added
    application1 = DecidedApplicationFactory(application_number=100001)
    application2 = DecidedApplicationFactory(application_number=100002)
    return ApplicationsCsvService(
        Application.objects.filter(pk__in=[application1.pk, application2.pk]).order_by(
            "application_number"
        )
    )


@pytest.fixture
def applications_csv_service_with_one_application(applications_csv_service):
    application1 = DecidedApplicationFactory(application_number=100001)
    return ApplicationsCsvService(Application.objects.filter(pk=application1.pk))
    return applications_csv_service


@pytest.fixture
def applications_csv_with_no_applications():
    return ApplicationsCsvService([])


@pytest.fixture
def employee():
    with factory.Faker.override_default_locale("fi_FI"):
        return EmployeeFactory()


@pytest.fixture
def application(mock_get_organisation_roles_and_create_company):
    # Application which belongs to logged in user company
    with factory.Faker.override_default_locale("fi_FI"):
        app = ApplicationFactory()
        app.company = mock_get_organisation_roles_and_create_company
        app.save()
        return app


@pytest.fixture
def association_application(mock_get_organisation_roles_and_create_company):
    """
    :return: A valid application by an association
    """
    application = ApplicationFactory()
    application.company = mock_get_organisation_roles_and_create_company
    application.save()
    application.company.company_form = (
        YtjOrganizationCode.ASSOCIATION_FORM_CODE_DEFAULT.label
    )
    application.company.company_form_code = (
        YtjOrganizationCode.ASSOCIATION_FORM_CODE_DEFAULT
    )
    application.company.save()
    application.benefit_type = BenefitType.SALARY_BENEFIT
    application.de_minimis_aid = None
    application.association_has_business_activities = False
    application.de_minimis_aid_set.all().delete()
    return application


@pytest.fixture()
def accept_tos(
    bf_user, mock_get_organisation_roles_and_create_company, terms_of_service
):
    return TermsOfServiceApprovalFactory(
        user=bf_user,
        company=mock_get_organisation_roles_and_create_company,
        terms=terms_of_service,
    )


@pytest.fixture()
def cancelled_applications():
    for _ in range(5):
        CancelledApplicationFactory()

    applications = Application.objects.filter(status=ApplicationStatus.CANCELLED)
    yield applications
    for application in applications:
        _delete_attachments(application)


@pytest.fixture()
def cancelled_delete_date():
    """Return a random date between 30 and 365 days ago"""
    return timezone.now() - timedelta(days=random.randint(30, 365))


@pytest.fixture()
def cancelled_to_delete(cancelled_delete_date, cancelled_applications):
    cancelled_applications.update(modified_at=cancelled_delete_date)
    yield cancelled_applications


@pytest.fixture()
def draft_applications():
    for _ in range(5):
        ApplicationFactory()

    applications = Application.objects.filter(status=ApplicationStatus.DRAFT)
    yield applications
    for application in applications:
        _delete_attachments(application)


@pytest.fixture()
def draft_delete_date():
    """Return a random date between 180 and 365 days ago"""
    return timezone.now() - timedelta(days=random.randint(180, 365))


@pytest.fixture()
def drafts_to_delete(draft_delete_date, draft_applications):
    draft_applications.update(modified_at=draft_delete_date)
    yield draft_applications


@pytest.fixture()
def draft_keep_date():
    return timezone.now() - timedelta(days=random.randint(1, 59))


@pytest.fixture()
def drafts_to_keep(draft_keep_date, draft_applications):
    draft_applications.update(modified_at=draft_keep_date)
    yield draft_applications


@pytest.fixture()
def draft_notification_date():
    return timezone.now() - timedelta(days=166)


@pytest.fixture()
def drafts_about_to_be_deleted(draft_notification_date, draft_applications):
    draft_applications.update(modified_at=draft_notification_date)
    yield draft_applications


@pytest.fixture(autouse=True)
def auto_accept_tos(autouse_django_db, accept_tos):
    return accept_tos


@pytest.fixture()
def set_debug_to_true(settings):
    settings.DEBUG = True


@pytest.fixture()
def set_debug_to_false(settings):
    settings.DEBUG = False


def split_lines_at_semicolon(csv_string):
    # split CSV into lines and columns without using the csv library
    csv_lines = csv_string.splitlines()
    return [line.split(";") for line in csv_lines]


def _delete_attachments(application: Application):
    """Delete attachment files from the given application"""
    for attachment in application.attachments.all():
        attachment.attachment_file.delete()


def pytest_sessionfinish(session, exitstatus):
    # Delete all files in the media folder
    files_in_media = os.listdir(settings.MEDIA_ROOT)
    number_of_files = len(files_in_media)
    for file in files_in_media:
        os.remove(os.path.join(settings.MEDIA_ROOT, file))
    print(f"\nTests finished, deleted {number_of_files} files in the media folder")<|MERGE_RESOLUTION|>--- conflicted
+++ resolved
@@ -1,17 +1,12 @@
-<<<<<<< HEAD
 import os
+
+import random
+from datetime import timedelta
 
 import factory
 import pytest
 from django.conf import settings
-=======
-import random
-from datetime import timedelta
-
-import factory
-import pytest
 from django.utils import timezone
->>>>>>> 02f5a61b
 
 from applications.enums import ApplicationStatus, BenefitType
 from applications.models import Application
