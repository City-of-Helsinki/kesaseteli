--- conflicted
+++ resolved
@@ -23,14 +23,9 @@
         child=CharField(max_length=3000, allow_blank=True), allow_empty=True
     )
     location = DictField(child=URLField())
-<<<<<<< HEAD
     keywords = ListField(child=DictField(child=URLField()), min_length=1, max_length=30)
     images = ListField(min_length=0, max_length=1)
-    start_time = CharField(max_length=30)
-=======
-    keywords = ListField(child=DictField(child=URLField()), min_length=0, max_length=30)
     start_time = CharField(max_length=30, allow_null=True)
->>>>>>> 2641b6b7
     end_time = CharField(max_length=30, allow_null=True)
     date_published = CharField(max_length=30, allow_null=True)
     publication_status = CharField(max_length=30, allow_null=True, required=False)
