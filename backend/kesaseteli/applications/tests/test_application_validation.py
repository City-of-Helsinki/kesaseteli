--- conflicted
+++ resolved
@@ -4,7 +4,7 @@
     ApplicationSerializer,
     SummerVoucherSerializer,
 )
-from applications.enums import ApplicationStatus  # , AttachmentType
+from applications.enums import ApplicationStatus, AttachmentType
 from applications.tests.test_applications_api import get_detail_url
 
 
@@ -130,104 +130,52 @@
     application.refresh_from_db()
     assert application.status == from_status
 
-<<<<<<< HEAD
-
-# Commented until attachments are implemented on frontend
-#
-# @pytest.mark.django_db
-# @pytest.mark.parametrize(
-#     "missing_attachment",
-#     AttachmentType.values + ["all"],
-# )
-# def test_application_status_change_with_missing_attachments(
-#     api_client,
-#     application,
-#     summer_voucher,
-#     employment_contract_attachment,
-#     payslip_attachment,
-#     missing_attachment,
-# ):
-#     from_status = ApplicationStatus.DRAFT
-#     to_status = ApplicationStatus.SUBMITTED
-#
-#     application.status = from_status
-#     application.save()
-#
-#     if missing_attachment == "all":
-#         for attachment in summer_voucher.attachments.all():
-#             attachment.attachment_file.delete(save=False)
-#             attachment.delete()
-#     else:
-#         attachment = summer_voucher.attachments.get(attachment_type=missing_attachment)
-#         attachment.attachment_file.delete(save=False)
-#         attachment.delete()
-#
-#     data = ApplicationSerializer(application).data
-#     data["status"] = to_status
-#
-#     response = api_client.put(
-#         get_detail_url(application),
-#         data,
-#     )
-#
-#     assert response.status_code == 400
-#
-#     if missing_attachment == "all":
-#         assert "Attachments missing from summer voucher" in str(response.data)
-#     else:
-#         assert missing_attachment in str(response.data)
-#
-#     application.refresh_from_db()
-#     assert application.status == from_status
-=======
-    # Commented until attachments are implemented on frontend
-    #
-    # @pytest.mark.django_db
-    # @pytest.mark.parametrize(
-    #     "missing_attachment",
-    #     AttachmentType.values + ["all"],
-    # )
-    # def test_application_status_change_with_missing_attachments(
-    #     api_client,
-    #     application,
-    #     summer_voucher,
-    #     employment_contract_attachment,
-    #     payslip_attachment,
-    #     missing_attachment,
-    # ):
-    #     from_status = ApplicationStatus.DRAFT
-    #     to_status = ApplicationStatus.SUBMITTED
-    #
-    #     application.status = from_status
-    #     application.save()
-    #
-    #     if missing_attachment == "all":
-    #         for attachment in summer_voucher.attachments.all():
-    #             attachment.attachment_file.delete(save=False)
-    #             attachment.delete()
-    #     else:
-    #         attachment = summer_voucher.attachments.get(attachment_type=missing_attachment)
-    #         attachment.attachment_file.delete(save=False)
-    #         attachment.delete()
-    #
-    #     data = ApplicationSerializer(application).data
-    #     data["status"] = to_status
-    #
-    #     response = api_client.put(
-    #         get_detail_url(application),
-    #         data,
-    #     )
-    #
-    #     assert response.status_code == 400
-    #
-    #     if missing_attachment == "all":
-    #         assert "Attachments missing from summer voucher" in str(response.data)
-    #     else:
-    #         assert missing_attachment in str(response.data)
-    #
-    #     application.refresh_from_db()
-    #     assert application.status == from_status
->>>>>>> 758a8f90
+
+@pytest.mark.django_db
+@pytest.mark.parametrize(
+    "missing_attachment",
+    AttachmentType.values + ["all"],
+)
+def test_application_status_change_with_missing_attachments(
+    api_client,
+    application,
+    summer_voucher,
+    employment_contract_attachment,
+    payslip_attachment,
+    missing_attachment,
+):
+    from_status = ApplicationStatus.DRAFT
+    to_status = ApplicationStatus.SUBMITTED
+
+    application.status = from_status
+    application.save()
+
+    if missing_attachment == "all":
+        for attachment in summer_voucher.attachments.all():
+            attachment.attachment_file.delete(save=False)
+            attachment.delete()
+    else:
+        attachment = summer_voucher.attachments.get(attachment_type=missing_attachment)
+        attachment.attachment_file.delete(save=False)
+        attachment.delete()
+
+    data = ApplicationSerializer(application).data
+    data["status"] = to_status
+
+    response = api_client.put(
+        get_detail_url(application),
+        data,
+    )
+
+    assert response.status_code == 400
+
+    if missing_attachment == "all":
+        assert "Attachments missing from summer voucher" in str(response.data)
+    else:
+        assert missing_attachment in str(response.data)
+
+    application.refresh_from_db()
+    assert application.status == from_status
 
 
 @pytest.mark.django_db
