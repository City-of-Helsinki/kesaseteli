--- conflicted
+++ resolved
@@ -61,19 +61,12 @@
         return response.json()
 
     def get(self, request):
-<<<<<<< HEAD
         """Eauth client authentication initialization HTTP endpoint
 
         NOTE: We should avoid raising exceptions from the method, because it results in user's auth flow
         ending on Django's 500 error page. We should instead call `self.login_failure()` to redirect the
         user to the login error page in the UI.
         """
-        oidc_access_token = request.session.get("oidc_access_token")
-        if not oidc_access_token:
-            return self.login_failure()
-=======
-        """Eauth client authentication initialization HTTP endpoint"""
->>>>>>> 3a915854
 
         suomifi_enabled = getattr(settings, "ENABLE_SUOMIFI", False)
 
@@ -89,19 +82,18 @@
             user_info = get_userinfo(request)
             user_ssn = user_info.get("national_id_num")
 
-<<<<<<< HEAD
-        # When authenticating via Tunnistus service, we can read `user_ssn` from `user_info`,
-        # but for authentication via Tunnistamo, we need to call Helsinki Profile GraphQL API.
-        user_ssn = user_info.get("national_id_num")
-        if user_ssn is None:
-            try:
-                profile = HelsinkiProfileClient().get_profile(oidc_access_token)
-            except HelsinkiProfileException as e:
-                logger.warning(
-                    f"Reading nationalIdentificationNumber from Helsinki Profile API failed: {str(e)}"
-                )
-                return self.login_failure()
-            user_ssn = profile["user_ssn"]
+            # When authenticating via Tunnistamo, we need to call Helsinki Profile GraphQL API
+            if user_ssn is None:
+                try:
+                    profile = HelsinkiProfileClient().get_profile(
+                        request.session.get("oidc_access_token")
+                    )
+                except HelsinkiProfileException as e:
+                    logger.warning(
+                        f"Reading nationalIdentificationNumber from Helsinki Profile API failed: {str(e)}"
+                    )
+                    return self.login_failure()
+                user_ssn = profile["user_ssn"]
 
         if user_ssn is None:
             logger.warning(
@@ -109,8 +101,6 @@
             )
             return self.login_failure()
 
-=======
->>>>>>> 3a915854
         register_info = self.register_user(user_ssn)
 
         session_id = register_info.get("sessionId")
