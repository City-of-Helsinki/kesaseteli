--- conflicted
+++ resolved
@@ -111,12 +111,7 @@
         // for some reason date picker causes error "Warning: An update to ForwardRef inside a test was not wrapped in act" in tests.
         // Date picker is not needed for tests so it's disabled for them.
         disableDatePicker={process.env.NODE_ENV === 'test'}
-<<<<<<< HEAD
-        onBlur={handleBlur}
-        onChange={noop}
-=======
         onChange={handleChange}
->>>>>>> 8180e7c4
         errorText={getErrorText()}
         label={defaultLabel}
         invalid={hasError()}
