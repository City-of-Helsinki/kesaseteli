--- conflicted
+++ resolved
@@ -1,49 +1,3 @@
-<<<<<<< HEAD
-import AxiosTestContext from 'kesaseteli/employer/__tests__/utils/backend/axios-test-context';
-import AuthProvider from 'kesaseteli/employer/auth/AuthProvider';
-import Footer from 'kesaseteli/employer/components/footer/Footer';
-import Header from 'kesaseteli/employer/components/header/Header';
-import { NextPage } from 'next';
-import { NextRouter } from 'next/router';
-import React from 'react';
-import { QueryClient, QueryClientProvider } from 'react-query';
-import getDefaultReactQueryTestClient from 'shared/__tests__/utils/react-query/get-default-react-query-test-client';
-import { act, render } from 'shared/__tests__/utils/test-utils';
-import BackendAPIContext from 'shared/backend-api/BackendAPIContext';
-import Content from 'shared/components/content/Content';
-import HiddenLoadingIndicator from 'shared/components/hidden-loading-indicator/HiddenLoadingIndicator';
-import Layout from 'shared/components/layout/Layout';
-import theme from 'shared/styles/theme';
-import { ThemeProvider } from 'styled-components';
-
-const renderPage = async (
-  Page: NextPage,
-  client: QueryClient = getDefaultReactQueryTestClient(),
-  router: Partial<NextRouter> = {}
-): Promise<void> =>
-  // act because of async handlers in react-hook-form and react-query
-  act(async () => {
-    render(
-      <BackendAPIContext.Provider value={AxiosTestContext}>
-        <QueryClientProvider client={client}>
-          <AuthProvider>
-            <ThemeProvider theme={theme}>
-              <Layout>
-                <Header />
-                <Content>
-                  <Page />
-                </Content>
-                <Footer />
-              </Layout>
-            </ThemeProvider>
-          </AuthProvider>
-          <HiddenLoadingIndicator />
-        </QueryClientProvider>
-      </BackendAPIContext.Provider>,
-      router
-    );
-  });
-=======
 import { getBackendDomain } from 'kesaseteli/employer/backend-api/backend-api';
 import renderPageF from 'shared/__tests__/utils/render-component/render-page';
 
@@ -52,6 +6,5 @@
 const renderPage = (
   ...params: Parameters<typeof render>
 ): ReturnType<typeof render> => render(...params);
->>>>>>> 9e83eabb
 
 export default renderPage;