{
  "appName": "SV Nuorten kesäseteli",
  "header": {
    "linkSkipToContent": "Gå till innehållet",
    "menuToggleAriaLabel": "Menu"
  },
  "errorPage": {
    "title": "Ett oförväntat fel skedde",
    "message": "Något gick fel. Det kan hjälpa, ladda upp sidan på nytt.",
    "retry": "Ladda upp sidan på nytt.",
    "logout": "Logga ut"
  },
  "404Page": {
    "pageNotFoundLabel": "Sidan kunde inte hittas",
    "pageNotFoundContent": "Voi nei, något gick fel. Pröva med att gå tillbaka till ansökan genom framsidan <lnk>här</lnk>"
  },
  "footer": {
    "copyrightText": "Helsingfors stad",
    "allRightsReservedText": "Med ensamrätt",
    "backToTop": "Tillbaka till toppen",
    "registerInformation": "SV Rekisteriseloste",
    "registerInformationLink": "https://www.hel.fi/static/liitteet-2019/Kaupunginkanslia/Rekisteriselosteet/Kuva/Ungdomstjansternas%20register%20for%20sommarjobbssedlar.pdf",
    "jobOpenings": "SV Avoimet työpaikat (Vain suomeksi)",
    "jobOpeningsLink": "https://nuorten.helsinki/avoimet-tyopaikat/",
    "contactUs": "Ta kontakt",
    "contactUsLink": "https://nuorten.helsinki/sv/studier-och-jobb/sommarsedeln/ta-kontakt/",
    "accessibilityStatement": "Tillgänglighetsutlåtande",
    "accessibilityStatementLink": "https://www.hel.fi/helsinki/sv/stad-och-forvaltning/information/tillganglighet/tillganglighetsutlatanden",
    "information": "Information om servicen",
    "informationLink": "https://nuorten.helsinki/sv/studier-och-jobb/sommarsedeln/"
  },
  "languages": {
    "fi": "Suomeksi",
    "sv": "På svenska",
    "en": "In English"
  },
  "termsAndConditionsLink": "https://kesaseteli.fi/sv/med-sommarsedeln-i-handen-ar-du-ett-steg-narmare-dina-drommars-sommarjobb/at-arbetsgivaren/",
  "error": {
    "generic": {
      "label": "Ett okänt fel inträffade.",
      "text": "Försök igen senare."
    },
    "attachments": {
      "title": "Det skedde ett fel i nedladdningen av filen",
      "tooBig": "Filen är för stor",
      "fileType": "Filtypen är inte tillåten"
    }
  },
  "youthApplication": {
    "title": "SV Rekisteröidy ja saat henkilökohtaisen Kesäsetelin käyttöösi",
    "paragraph_1": "SV Oman rahan tienaaminen on hauskaa ja helppoa! Kesäseteli on henkilökohtainen ja sen arvo on työnantajalle 325 euroa. Ut enim ad minim veniam, quis nostrud exercitation ullamco laboris nisi ut aliquip ex ea commodo consequat.",
    "form" : {
      "title": "SV Setelin tiedot",
      "info": "SV Täytäthän tiedot samalla tavalla kuin kelakortissasi",
      "button": "SV Lähetä tiedot",
      "first_name" : "SV Etunimi",
      "last_name": "SV Sukunimi",
      "social_security_number": "SV Henkilötunnus",
      "postcode": "SV Postinumero",
      "schoolsDropdown": "SV Koulu",
      "schoolsLoading": "SV Ladataan vaihtoehtoja...",
      "schoolsPlaceholder": "SV Valitse koulusi listalta",
      "is_unlisted_school": "SV Koulua ei löydy listalta",
      "schoolName": "SV Koulun nimi",
      "schoolNamePlaceholder": "SV Esim. Merilahden Peruskoulu",
      "email": "SV Sähköpostiosoite",
      "phone_number": "SV Puhelinnumero",
      "termsAndConditions": "Jag har läst och godkänner <a>villkoren</a>.",
      "termsAndConditionsLink": "https://kesaseteli.fi/sv/med-sommarsedeln-i-handen-ar-du-ett-steg-narmare-dina-drommars-sommarjobb/at-arbetsgivaren/",
      "sendButton": "SV Lähetä tiedot",
      "requiredInfo": "SV Kaikki * merkityt kentät ovat pakollisia. Lorem ipsum dolor sit amet, consectetur adipisicing elit, sed do eiusmod tempor incididunt ut labore et dolore magna aliqua. Ut enim ad minim veniam, quis nostrud exercitation ullamco laboris nisi ut aliquip ex ea commodo consequat."
    }
  },
  "errors": {
    "required": "Uppgifter fattas",
    "maxLength": "Den inmatade texten är för lång",
    "pattern": "Den inmatade uppgiftern är i fel format",
    "validate": "Den inmatade uppgiftern är i fel format"
  },
  "assistive": {
    "toggleMenu": "SV Avaa valikko"
  },
  "thankyouPage" : {
    "title": "SV Kiitos!",
    "notificationTitle": "SV Hienoa! Olet lähettänyt tietosi kesäsetelijärjestelmään",
    "notificationMessage": "SV Huom! saat sähköpostiisi aktivointilinkin, joka täytyy aktivoida {{ expirationHours }} tunnin kuluessa",
    "goToFrontendPage": "SV Kesäseteli etusivulle"
  },
<<<<<<< HEAD
  "activationErrorPage" : {
    "goToFrontendPage": "SV Tarkista tiedot ja lähetä uudelleen"
  },
  "emailInUsePage" : {
    "title": "SV Hups! Sähköposti on jo käytössä.",
    "notificationMessage": "SV Jos kyeessä on virhe, odota {{ expirationHours }} tuntia ja yritä uudelleen."
  },
  "alreadyAssignedPage" : {
    "title": "SV Hups! Antamallasi tiedoilla on jo myönnetty kesäseteli.",
    "notificationMessage": "SV Kesäseteli on lähetetty sähköpostiin, jonka olet antanut edellisellä hakemuksella."
  },
  "expiredPage" : {
    "title": "SV Hups! Vahvistuslinkki on vanhentunut.",
    "notificationMessage": "SV Ikävä kyllä rekisteröinnin vahvistukseen on kulunut yli {{ expirationHours }} tuntia. Täytäthän rekisteröintikomakkeen uudelleen.",
    "goToFrontendPage": "SV Rekisteröidy ja lähetä kesäseteli uudelleen"
  },
  "alreadyActivatedPage" : {
    "title": "SV Hups! Vahvistuslinkki on jo aktivoitu.",
    "notificationMessage": "SV Kesäseteli on lähetetty sähköpostiisi.",
    "goToFrontendPage": "SV Rekisteröidy ja lähetä kesäseteli uudelleen"
=======
  "activatedPage" : {
    "title": "SV Kesäsetelisi on nyt aktivoitu",
    "notificationTitle": "SV Vahvistus onnistui",
    "notificationMessage": "SV Lorem ipsum dolor sit amet, consectetur adipisicing elit, sed do eiusmod tempor incididunt ut labore et dolore magna aliqua. Ut enim ad minim veniam, quis nostrud exercitation ullamco laboris nisi ut aliquip ex ea commodo consequat.",
    "paragraph_1": "SV Lorem ipsum dolor sit amet, consectetur adipisicing elit, sed do eiusmod tempor incididunt ut labore et dolore magna aliqua. Ut enim ad minim veniam, quis nostrud exercitation ullamco laboris nisi ut aliquip ex ea commodo consequat."
>>>>>>> c311bec7
  }
}<|MERGE_RESOLUTION|>--- conflicted
+++ resolved
@@ -86,7 +86,6 @@
     "notificationMessage": "SV Huom! saat sähköpostiisi aktivointilinkin, joka täytyy aktivoida {{ expirationHours }} tunnin kuluessa",
     "goToFrontendPage": "SV Kesäseteli etusivulle"
   },
-<<<<<<< HEAD
   "activationErrorPage" : {
     "goToFrontendPage": "SV Tarkista tiedot ja lähetä uudelleen"
   },
@@ -98,6 +97,12 @@
     "title": "SV Hups! Antamallasi tiedoilla on jo myönnetty kesäseteli.",
     "notificationMessage": "SV Kesäseteli on lähetetty sähköpostiin, jonka olet antanut edellisellä hakemuksella."
   },
+  "activatedPage" : {
+    "title": "SV Kesäsetelisi on nyt aktivoitu",
+    "notificationTitle": "SV Vahvistus onnistui",
+    "notificationMessage": "SV Lorem ipsum dolor sit amet, consectetur adipisicing elit, sed do eiusmod tempor incididunt ut labore et dolore magna aliqua. Ut enim ad minim veniam, quis nostrud exercitation ullamco laboris nisi ut aliquip ex ea commodo consequat.",
+    "paragraph_1": "SV Lorem ipsum dolor sit amet, consectetur adipisicing elit, sed do eiusmod tempor incididunt ut labore et dolore magna aliqua. Ut enim ad minim veniam, quis nostrud exercitation ullamco laboris nisi ut aliquip ex ea commodo consequat."
+  },
   "expiredPage" : {
     "title": "SV Hups! Vahvistuslinkki on vanhentunut.",
     "notificationMessage": "SV Ikävä kyllä rekisteröinnin vahvistukseen on kulunut yli {{ expirationHours }} tuntia. Täytäthän rekisteröintikomakkeen uudelleen.",
@@ -107,12 +112,5 @@
     "title": "SV Hups! Vahvistuslinkki on jo aktivoitu.",
     "notificationMessage": "SV Kesäseteli on lähetetty sähköpostiisi.",
     "goToFrontendPage": "SV Rekisteröidy ja lähetä kesäseteli uudelleen"
-=======
-  "activatedPage" : {
-    "title": "SV Kesäsetelisi on nyt aktivoitu",
-    "notificationTitle": "SV Vahvistus onnistui",
-    "notificationMessage": "SV Lorem ipsum dolor sit amet, consectetur adipisicing elit, sed do eiusmod tempor incididunt ut labore et dolore magna aliqua. Ut enim ad minim veniam, quis nostrud exercitation ullamco laboris nisi ut aliquip ex ea commodo consequat.",
-    "paragraph_1": "SV Lorem ipsum dolor sit amet, consectetur adipisicing elit, sed do eiusmod tempor incididunt ut labore et dolore magna aliqua. Ut enim ad minim veniam, quis nostrud exercitation ullamco laboris nisi ut aliquip ex ea commodo consequat."
->>>>>>> c311bec7
   }
 }