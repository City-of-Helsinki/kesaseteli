import { axe } from 'jest-axe';
import getThankYouPageApi from 'kesaseteli/youth/__tests__/utils/components/get-thankyou-page-api';
import renderPage from 'kesaseteli/youth/__tests__/utils/components/render-page';
import ThankYouPage from 'kesaseteli/youth/pages/thankyou';
import renderComponent from 'kesaseteli-shared/__tests__/utils/components/render-component';
import React from 'react';
import { waitFor } from 'shared/__tests__/utils/test-utils';
import { DEFAULT_LANGUAGE } from 'shared/i18n/i18n';

describe('frontend/kesaseteli/youth/src/pages/thankyou.tsx', () => {
  it('should not violate accessibility', async () => {
    const {
      renderResult: { container },
    } = renderComponent(<ThankYouPage />);
    const results = await axe(container);
    expect(results).toHaveNoViolations();
  });

  it('redirects to main page when clicking go to main page -button', async () => {
    const spyPush = jest.fn();
    await renderPage(ThankYouPage, { push: spyPush });
    const thankYouPageApi = getThankYouPageApi();
    await thankYouPageApi.expectations.pageIsLoaded();
    await thankYouPageApi.actions.clickGoToFrontPageButton();
    await waitFor(() =>
      expect(spyPush).toHaveBeenCalledWith(`${DEFAULT_LANGUAGE}/`)
    );
  });

  it('shows default activation link expiration time (12 hours)', async () => {
    await renderPage(ThankYouPage);
    const thankYouPageApi = getThankYouPageApi();
    await thankYouPageApi.expectations.pageIsLoaded();
    await thankYouPageApi.expectations.activationInfoTextIsPresent(12);
  });

  describe('When different activation link expiration time', () => {
    // How to mock process.env: https://medium.com/weekly-webtips/how-to-mock-process-env-when-writing-unit-tests-with-jest-80940f367c2c
    const originalEnv = process.env;
    beforeEach(() => {
      jest.resetModules();
    });
    it('shows different activation link expiration time', async () => {
      process.env = {
        ...originalEnv,
<<<<<<< HEAD
        NEXT_PUBLIC_YOUTH_APPLICATION_ACTIVATION_LINK_EXPIRATION_SECONDS:
          String(3600 * 2),
=======
        NEXT_PUBLIC_ACTIVATION_LINK_EXPIRATION_SECONDS: '7200',
>>>>>>> c311bec7
      };
      await renderPage(ThankYouPage);
      const thankYouPageApi = getThankYouPageApi();
      await thankYouPageApi.expectations.pageIsLoaded();
      await thankYouPageApi.expectations.activationInfoTextIsPresent(2);
    });
    afterEach(() => {
      process.env = originalEnv;
    });
  });
});<|MERGE_RESOLUTION|>--- conflicted
+++ resolved
@@ -43,12 +43,7 @@
     it('shows different activation link expiration time', async () => {
       process.env = {
         ...originalEnv,
-<<<<<<< HEAD
-        NEXT_PUBLIC_YOUTH_APPLICATION_ACTIVATION_LINK_EXPIRATION_SECONDS:
-          String(3600 * 2),
-=======
-        NEXT_PUBLIC_ACTIVATION_LINK_EXPIRATION_SECONDS: '7200',
->>>>>>> c311bec7
+        NEXT_PUBLIC_ACTIVATION_LINK_EXPIRATION_SECONDS: String(3600 * 2),
       };
       await renderPage(ThankYouPage);
       const thankYouPageApi = getThankYouPageApi();
