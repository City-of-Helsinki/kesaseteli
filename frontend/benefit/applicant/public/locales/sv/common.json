--- conflicted
+++ resolved
@@ -407,19 +407,11 @@
     "en": "In English"
   },
   "mainIngress": {
-<<<<<<< HEAD
-    "heading": "Hakemukset",
-    "description1": "Tästä voit hakea Helsinki-lisää. Tutustu ennen lomakkeen täyttämistä ",
-    "description2": ". Hakemuksen voi myös tallentaa keskeneräisenä ja jatkaa sen täyttämistä myöhemmin.",
-    "linkText": "hakemiseen vaadittaviin tietoihin ja tarvittaviin liitteisiin",
-    "newApplicationBtnText": "Tee uusi hakemus"
-=======
     "heading": "Ansökningar",
     "description1": "Välkommen till e-tjänsten för Helsingforstillägg.",
     "description2": " Du kan spara en halvfärdig ansökan och komplettera den senare.",
     "linkText": " Se vilka uppgifter och bilagor som krävs innan du fyller i ansökan.",
     "newApplicationBtnText": "Gör en ny ansökan"
->>>>>>> 905a9642
   },
   "attachmentsIngress": {
     "text": "Bifoga följande bilagor till ansökan. Alla bilagor märkta med * är obligatoriska. Filformatet kan vara JPG, PNG eller PDF och den maximala filstorleken får vara 10 MB."
