{
  "applications": {
    "list": {
      "drafts": {
        "heading": "Drafts"
      },
      "submitted": {
        "heading": "Submitted applications"
      },
      "moreInfo": {
        "heading": "Additional information is needed"
      },
      "common": {
        "created": "Created",
        "employee": "Employee",
        "saved": "Tallennettu",
        "edit": "Edit",
        "sent": "Submitted",
        "applicationNumber": "Application number",
        "status": "Status",
        "check": "Review",
        "editEndDate": "Edit by",
        "newMessages_one": "{{count}} new",
        "newMessages_other": "{{count}} new"
      }
    },
    "pageHeaders": {
      "created": "Created",
      "sent": "Application number: {{applicationNumber}}  |  Submitted {{submittedAt}}",
      "new": "New application",
      "edit": "Application",
      "helperText": "Please review the application before submitting.",
      "guideText": "All items marked with * are required"
    },
    "statuses": {
      "draft": "Draft",
      "additionalInformationNeeded": "Additional information is needed",
      "received": "Received",
      "approved": "Accepted",
      "rejected": "Rejected",
      "handling": "Handling",
      "cancelled": "Cancelled"
    },
    "steps": {
      "employer": "Employer",
      "hired": "Employee",
      "attachments": "Attachments",
      "summary": "Summary",
      "credentials": "Processing personal data",
      "send": "Submit"
    },
    "actions": {
      "saveAndContinueLater": "Save and close",
      "deleteApplication": "Delete the application",
      "deleteApplicationConfirm": "Are you sure you want to delete the draft?",
      "deleteApplicationDescription": "The application will be permanently deleted and cannot be recovered.",
      "continue": "Continue",
      "send": "Send application",
      "back": "Back",
      "edit": "Edit",
      "close": "Close",
      "openTermsAsPDF": "Open the terms as a PDF file",
      "continueToService": "Continue to the service",
      "pauseAndExit": "Cancel and exit"
    },
    "sections": {
      "company": {
        "heading1": "Employer information",
        "heading1Additional": "Postal address for delivering the decision",
        "heading2": "Contact person",
        "heading2Short": "Contact person",
        "heading3": "De minimis aid of the applicant",
        "heading4": "Co-determination negotiation situation",
        "heading5": "Co-determination negotiation",
        "businessId": "Business ID: {{ businessId }}",
        "deMinimisAidsHeading": "List here all forms of de minimis aid received by the organisation during the current year and the previous two tax years",
        "deMinimisAidsAdd": "Add",
        "deMinimisAidsRemove": "Delete",
        "deMinimisAidsNo": "Has the applicant been granted a deminimis-aid?",
        "notifications": {
          "companyInformation": {
            "label": "Data retrieved from the Business Information System",
            "content": "Your organisation’s basic information has been retrieved from the Business Information System. If you wish, you can change the postal address to which the Helsinki benefit decision will be sent."
          },
          "deMinimisAidMaxAmount": {
            "label": "Maximum amount exceeded",
            "content": "The maximum amount of de minimis aid has been exceeded. Under the EU Regulation, a company may receive a maximum EUR 200,000 of de minimis aid during the current year and the previous two tax years. All forms of de minimis aid granted by various authorities during this period will be taken into account in the maximum amount."
          }
        },
        "tooltips": {
          "heading3": "De minimis aid is minor public aid granted to companies, such as a grant, loan, interest subsidy or guarantee. De minimis aid is governed by Commission Regulation (EU) No 1407/2013.",
          "associationHasBusinessActivities": "The Helsinki benefit is subject to the rules for government grants when the beneficiary is a company or an association engaged in an economic activity, irrespective of its legal form or financing method. Economic activity refers to the sale of services and products that is continuous, for gainful purposes and under competitive conditions (all three conditions must be fulfilled at the same time). The rules for government grants can also be applied to non-profit employers. As a rule, any activities that the Tax Authority has not regarded as taxable economic activities are not considered to be economic activities."
        },
        "fields": {
          "useAlternativeAddress": {
            "label": "Use a different postal address"
          },
          "alternativeCompanyStreetAddress": {
            "label": "Street address",
            "placeholder": "Street address"
          },
          "alternativeCompanyPostcode": {
            "label": "Postal code",
            "placeholder": "Postal code"
          },
          "alternativeCompanyCity": {
            "label": "City",
            "placeholder": "City"
          },
          "companyDepartment": {
            "label": "Office or department (optional)",
            "placeholder": "Office / department"
          },
          "companyBankAccountNumber": {
            "label": "Bank account number",
            "placeholder": "In IBAN format"
          },
          "companyContactPersonFirstName": {
            "label": "First name",
            "placeholder": "First name"
          },
          "companyContactPersonLastName": {
            "label": "Last name",
            "placeholder": "Last name"
          },
          "companyContactPersonPhoneNumber": {
            "label": "Telephone",
            "placeholder": "040 1234567"
          },
          "companyContactPersonEmail": {
            "label": "Email address for communications",
            "placeholder": "Email address"
          },
          "applicantLanguage": {
            "label": "Language of communication"
          },
          "associationHasBusinessActivities": {
            "label": "Is the employer engaged in economic activity?",
            "yes": "Yes",
            "no": "No"
          },
          "associationImmediateManagerCheck": {
            "label": "Immediate manager for the person to be hired",
            "placeholder": "The employer has a proper workspace and a manager (who has supervisory responsibility and is not pay-subsidised) for the person to be hired."
          },
          "deMinimisAid": {
            "label": "Has the applicant received de minimis aid during the current year or the previous two tax years?",
            "yes": "Yes",
            "no": "No"
          },
          "deMinimisAidGranter": {
            "label": "Aid granted by",
            "placeholder": "Issuing party"
          },
          "deMinimisAidAmount": {
            "label": "Amount of aid (EUR)",
            "placeholder": "€"
          },
          "deMinimisAidGrantedAt": {
            "label": "Date of issue",
            "labelShort": "Date of issue",
            "placeholder": "Select"
          },
          "coOperationNegotiations": {
            "label": "Is the organisation undergoing co-determination negotiations?",
            "yes": "Yes",
            "no": "No"
          },
          "coOperationNegotiationsDescription": {
            "label": "Provide a more detailed account of the co-determination negotiation situation:",
            "placeholder": "Describe the situation"
          }
        }
      },
      "employee": {
        "heading1": "Person to be employed with the Helsinki benefit",
        "heading1Short": "Person to be hired",
        "heading2": "Pay subsidy decision",
        "heading3": "Type of benefit applied for",
        "heading3Long": "Form and date of the applied benefit",
        "heading4": "Applied for the period",
        "heading5Employment": "Employment relationship",
        "heading5Assignment": "Commission",
        "heading5EmploymentSub1": "Salary costs",
        "salaryExpensesExplanation": "The gross salary and indirect labour costs are indicated in EUR per month, holiday bonus as a lump sum",
        "tooltips": {
          "heading5Employment": "Collective agreement applied: e.g. Collective Agreement for the Commercial Sector. If there is no binding collective agreement in the sector, put in a dash.",
          "heading5EmploymentSub1": "The gross salary is the salary paid to the subsidised employee before the deduction of the employee’s statutory contributions (the employee’s unemployment insurance and pension insurance contributions) and taxes. If the subsidised employee is paid remuneration bonuses (e.g. evening, night or shift work bonus), take the estimated amount into account in the gross salary. The employers’ statutory indirect labour costs include social security expenses, pension insurance, accident insurance and unemployment insurance premiums as well as the mandatory group life insurance premium. Indirect labour costs refer to the amount of the employer’s statutory indirect labour costs paid for the salary per month. The holiday bonus is a salary cost to be covered by the subsidy when it is paid for holiday pay during the subsidy period. Estimate the amount of holiday bonus to be paid during the subsidy period. Holiday compensation is not covered by the Helsinki benefit.",
          "heading5Assignment": "The gross salary is the salary paid to the subsidised employee before the deduction of the employee's statutory contributions (the employee's unemployment insurance and pension insurance contributions) and taxes. If the subsidised employee is paid remuneration bonuses (e.g. evening, night or shift work bonus), take the estimated amount into account in the gross salary. The employers' statutory indirect labour costs include social security expenses, pension insurance, accident insurance and unemployment insurance premiums as well as the mandatory group life insurance premium. Indirect labour costs refer to the amount of the employer's statutory indirect labour costs paid for the salary per month. The holiday bonus is a salary cost to be covered by the subsidy when it is paid for holiday pay during the subsidy period. Estimate the amount of holiday bonus to be paid during the subsidy period. Holiday compensation is not covered by the Helsinki benefit.",
          "heading2": "Pay subsidy is a financial subsidy intended to promote the employment of an unemployed jobseeker, which TE Services can grant to the employer for salary costs.",
          "heading3": "The Helsinki benefit for employment is intended for guidance, orientation, tools, work clothing and workspace costs when no other support is paid for these. The Helsinki benefit for salary is intended for the cost of employing a subsidised employee (= gross salary, statutory indirect labour costs and holiday bonus). The Helsinki benefit for a commission is intended for the performance of an individual job or project."
        },
        "notifications": {
          "salaryBenefit": {
            "label": "Pay-subsidised apprenticeship",
            "content": "You can apply for the Helsinki benefit for employment or salary for a pay-subsidised apprenticeship"
          },
          "employmentBenefitSelected": {
            "label": "Period",
            "content": "Make sure that the period indicated in the application corresponds to the validity of the employment contract/pay subsidy."
          },
          "salaryBenefitSelected": {
            "label": "Period",
            "content": "Make sure that the period indicated in the application corresponds to the validity of the employment contract/pay subsidy."
          },
          "commissionBenefitSelected": {
            "label": "Period",
            "content": "Varmista, että haettava kesto on sama kuin toimeksiantosopimuksessa."
          },
          "noAvailableBenefitTypes": {
            "label": "No types of benefit available",
            "content": "A company or an association that is not engaged in economic activity can only apply for the Helsinki benefit for salary. Pay subsidy granted for the employment relationship is a prerequisite for the Helsinki benefit for salary."
          }
        },
        "messages": {
          "selectBenefitType": "First, select the type of benefit above",
          "employmentBenefitSelected": "The Helsinki benefit is applied for for 1–12 months depending on the duration of the employment relationship.",
          "salaryBenefitSelected": "In the case of an apprenticeship, a new application must be submitted for the period in exceed of 12 months",
          "commissionBenefitSelected": "Please provide the duration of the commission here"
        },
        "fields": {
          "firstName": {
            "label": "First name",
            "placeholder": "First name"
          },
          "lastName": {
            "label": "Last name",
            "placeholder": "Last name"
          },
          "socialSecurityNumber": {
            "label": "Personal identity code",
            "placeholder": "Personal identity code"
          },
          "phoneNumber": {
            "label": "Telephone",
            "placeholder": "040 1234567"
          },
          "isLivingInHelsinki": {
            "label": "The subsidised employee’s municipality of residence is Helsinki",
            "placeholder": "Yes, the person to be employed is registered in Helsinki at the latest at the beginning of the employment relationship",
            "yes": "Yes",
            "no": "No",
            "error": "To be eligible for the subsidy, the municipality of residence must be Helsinki."
          },
          "paySubsidyGranted": {
            "label": "Has pay subsidy been granted for the employment relationship?",
            "yes": "Yes",
            "no": "No"
          },
          "paySubsidyPercent": {
            "label": "Pay subsidy percent in the decision"
          },
          "additionalPaySubsidyPercent": {
            "label": "If another pay subsidy has been granted for the employment relationship, please provide the pay subsidy percent"
          },
          "apprenticeshipProgram": {
            "label": "Is this an apprenticeship?",
            "yes": "Yes",
            "no": "No"
          },
          "benefitType": {
            "label": "Type of benefit applied for",
            "employment": "The Helsinki benefit for employment",
            "salary": "The Helsinki benefit for salary",
            "commission": "The Helsinki benefit for a commission"
          },
          "jobTitle": {
            "label": "Job title",
            "placeholder": "Job title"
          },
          "workingHours": {
            "label": "Working hours per week",
            "placeholder": "Hours",
            "view": "Working hours: {{workingHours}} hours per week"
          },
          "collectiveBargainingAgreement": {
            "label": "Collective agreement applied",
            "placeholder": "Collective agreement applied"
          },
          "monthlyPay": {
            "label": "Gross salary",
            "placeholder": "Gross salary",
            "view": "Gross salary {{monthlyPay}} EUR per month"
          },
          "otherExpenses": {
            "label": "Indirect labour costs",
            "placeholder": "Indirect labour costs",
            "view": "Indirect labour costs {{otherExpenses}} EUR per month"
          },
          "vacationMoney": {
            "label": "Holiday bonus",
            "placeholder": "Holiday bonus",
            "view": "Holiday bonus {{vacationMoney}} EUR"
          },
          "commissionDescription": {
            "label": "Description of the commission",
            "placeholder": "Description"
          },
          "commissionAmount": {
            "label": "Remuneration in EUR",
            "placeholder": "Remuneration"
          },
          "startDate": {
            "label": "Start date",
            "placeholder": "Start date"
          },
          "endDate": {
            "label": "End date",
            "placeholder": "End date"
          }
        }
      },
      "attachments": {
        "heading1": "Attachments",
        "types": {
          "employmentContract": {
            "title": "Employment contract",
            "message": ""
          },
          "paySubsidyDecision": {
            "title": "Pay subsidy decision",
            "message": "Attach both issued pay subsidy decisions"
          },
          "commissionContract": {
            "title": "Toimeksiantosopimus",
            "message": ""
          },
          "educationContract": {
            "title": "Agreement on the organisation of an apprenticeship",
            "message": ""
          },
          "helsinkiBenefitVoucher": {
            "title": "Helsinki benefit voucher",
            "message": "Add Helsinki benefit voucher if one has been issued"
          }
        },
        "add": "Attach the file",
        "remove": "Delete the attachment"
      },
      "summary": {
        "heading1": "Please review the application before submitting."
      },
      "credentials": {
        "heading1": "Processing of the personal data of the person to be employed",
        "heading2": "Processing personal data",
        "sections": {
          "electronicPowerOfAttorney": {
            "title": "Sähköinen valtakirja",
            "description": "Pyydä palkattavaa henkilöä tekemään sähköinen valtakirja. Saat ilmoituksen kun valtakirja on tehty.",
            "action1": "Pyydä sähköistä valtakirjaa"
          },
          "uploadPowerOfAttorney": {
            "title": "Attach the notification",
            "description": "The accepted file formats are JPG, PNG and PDF.",
            "action1": "Print",
            "action2": "Attach the notification"
          }
        }
      },
      "send": {
        "heading1": "Terms"
      }
    }
  },
  "serviceName": "Helsinki benefit service",
  "appName": "Helsinki benefit",
  "header": {
    "loginLabel": "Sign in to the service",
    "logoutLabel": "Log out",
    "userAriaLabelPrefix": "User:",
    "messages": "Messages",
    "drawer": {
      "title": "Application’s messages"
    }
  },
  "footer": {
    "copyrightText": "Copyright",
    "allRightsReservedText": "All rights reserved",
    "accessibilityStatement": "Accessibility statement",
    "aboutTheService": "About the service",
    "accessibilityStatementLink": "https://www.hel.fi/helsinki/en/administration/information/information/accessibility",
    "aboutTheServiceLink": "https://www.hel.fi/en/business-and-work/employers/helsinki-benefit-for-employers"
  },
  "notifications": {
    "applicationSubmitted": {
      "label": "Application submitted successfully",
      "message": "Helsinki benefit application {{applicationNumber}} ({{applicantName}}) has been submitted. You will be notified once the application has been processed."
    },
    "applicationSaved": {
      "label": "Application saved",
      "message": "Helsinki-benefit application {{applicationNumber}} {{applicantName}} has been saved."
    },
    "applicationDeleted": {
      "label": "Draft deleted",
      "message": "Application has been deleted. "
    }
  },
  "languages": {
    "fi": "Suomi",
    "sv": "Ruotsi",
    "en": "English"
  },
  "supportedLanguages": {
    "fi": "Suomeksi",
    "sv": "På svenska",
    "en": "In English"
  },
  "mainIngress": {
    "heading": "Applications",
    "description1": "Welcome to the Helsinki benefit service.",
    "description2": " You can save an incomplete application and continue to fill it in later.",
    "linkText": " Please take a look at the required information and attachments before filling in the application.",
    "newApplicationBtnText": "Submit a new application"
  },
  "attachmentsIngress": {
    "text": "Add the following attachments to the application. All attachments marked with * are required. The accepted file formats are JPG, PNG and PDF and the maximum file size is 10 MB."
  },
  "credentialsIngress": {
    "text": "A person to be employed with the Helsinki benefit must be informed of the processing of their personal data. Print the notification and request a signature from the person to be employed."
  },
  "menuToggleAriaLabel": "Menu",
  "form": {
    "validation": {
      "required": "This field is required",
      "invalid": "Invalid value",
      "number": {
        "invalid": "Invalid value, please enter numbers only",
        "max": "Maximum value is {{max}}",
        "min": "Value must be at least {{min}}"
      },
      "phoneNumber": {
        "max": "Maximum length is {{max}}"
      },
      "string": {
        "max": "This field can be up to {{max}} characters long",
        "min": "This field must be at least {{min}} characters long",
        "url": "This field must be a valid URL",
        "date": "This field must be a valid date",
        "time": "Time must be given in the following format hh:mm",
        "positiveNumber": "This field must be a valid number"
      },
      "date": {
        "mustNotInThePast": "This date must not be in the past",
        "min": "This date must be earliest {{min}}",
        "max": "This date must be latest {{max}}",
        "format": "This date is incorrect"
      },
      "time": {
        "min": "This time must be earliest {{min}}",
        "max": "This time must be latest {{max}}"
      },
      "phone": {
        "invalid": "Invalid phone number"
      },
      "email": {
        "invalid": "Invalid email address"
      },
      "iban": {
        "invalid": "Invalid IBAN"
      },
      "ssn": {
        "invalid": "Invalid personal identity code"
      }
    }
  },
  "select": "Select",
  "login": {
    "login": "Sign in to the service",
    "logoutMessageLabel": "You have logged out",
    "errorLabel": "An unexpected error occurred. Please, sign in again. ",
    "sessionExpiredLabel": "User session expired. Sign in again",
    "infoLabel": "Using the service requires strong authentication",
    "logoutInfoContent": "You have been logged out. If you want to continue to use the service, you have to log in again click the button here below.",
    "infoContent": "You should identify yourself to be able to advance to the service. You can choose yourself which identification method you want to use. Click on the bottom below to identify yourself.",
    "termsOfServiceHeader": "Information about the processing of the employer representatives’ personal data"
  },
  "errorPage": {
    "title": "An error has unfortunately occurred",
    "message": "We are probably already trying to fix the problem. Please try again later.",
    "home": "Return to the front page",
    "logout": "Log out"
  },
  "error": {
    "generic": {
      "label": "Error occurred",
      "text": "Please try again later."
    },
    "attachments": {
      "title": "Error occurred",
      "tooBig": "The attachemnt size is too big.",
      "fileType": "The attachment file type is not allowed."
    }
  },
  "upload": {
    "isUploading": "Uploading...",
    "errorTitle": "Uploading failed",
    "errorMessage": "Something went wrong. Please try again later."
  },
  "delete": {
    "errorTitle": "Deleting failed",
    "errorMessage": "Something went wrong. Please try again later."
  },
  "pdfViewer": {
    "previous": "Previous",
    "next": "Next",
    "page": "Page",
    "terms": "Terms.PDF"
  },
  "utility": {
    "and": "ja",
    "yes": "Yes",
    "no": "No",
    "close": "Close",
    "home": "Return to the front page"
  },
  "messenger": {
    "messages": "Application’s messages",
    "titles": {
      "applicantMessage": "Applicant",
      "handlerMessage": "Handler",
      "note": ""
    },
    "list": {
      "errors": {
        "create": {
          "label": "Error occurred",
          "text": "An error occurred when trying to create the message. Please try again later."
        },
        "fetch": {
          "label": "Error occurred",
          "text": "An error occurred when trying to fetch the message. Please try again later."
        }
      }
    },
    "compose": "Write a message",
    "send": "Submit",
    "isSecure": "Messages are encrypted",
    "noMessages": "No messages",
    "close": "Close"
  },
  "supportingContent": {
    "contact": {
      "title": "",
      "text": "Do you need help? If anything is unclear, you can call or email us. Tel. +358 (0) 40 198 5891 and +358 (0) 40 183 3021 helsinkilisa@hel.fi ",
      "buttonText": ""
    }
  },
<<<<<<< HEAD
  "pageTitles": {
    "home": "Helsinki benefit - Home",
    "login": "Helsinki benefit - Login",
    "application": "Helsinki benefit - Application {{applicationNumber}}"
=======
  "application": {
    "tooltipShowInfo": "Show information"
>>>>>>> 4b7d658b
  }
}<|MERGE_RESOLUTION|>--- conflicted
+++ resolved
@@ -545,14 +545,7 @@
       "buttonText": ""
     }
   },
-<<<<<<< HEAD
-  "pageTitles": {
-    "home": "Helsinki benefit - Home",
-    "login": "Helsinki benefit - Login",
-    "application": "Helsinki benefit - Application {{applicationNumber}}"
-=======
   "application": {
     "tooltipShowInfo": "Show information"
->>>>>>> 4b7d658b
   }
 }