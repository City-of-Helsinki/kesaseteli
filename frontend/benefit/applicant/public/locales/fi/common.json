--- conflicted
+++ resolved
@@ -545,14 +545,7 @@
       "buttonText": ""
     }
   },
-<<<<<<< HEAD
-  "pageTitles": {
-    "home": "Helsinki-lisä - Etusivu",
-    "login": "Helsinki-lisä - Kirjautuminen",
-    "application": "Helsinki-lisä - Hakemus {{applicationNumber}}"
-=======
   "application": {
     "tooltipShowInfo": "Näytä info"
->>>>>>> 4b7d658b
   }
 }