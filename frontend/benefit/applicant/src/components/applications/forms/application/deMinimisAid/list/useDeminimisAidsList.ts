import DeMinimisContext from 'benefit/applicant/context/DeMinimisContext';
import { useTranslation } from 'benefit/applicant/i18n';
import { DeMinimisAid } from 'benefit/applicant/types/application';
import { TFunction } from 'next-i18next';
import React from 'react';
// import * as Yup from 'yup';

type ExtendedComponentProps = {
  t: TFunction;
  translationsBase: string;
  grants: DeMinimisAid[];
  handleRemove: (index: number) => void;
};

const useDeminimisAidsList = (): ExtendedComponentProps => {
  const { t } = useTranslation();
  const translationsBase = 'common:applications.sections.company';
<<<<<<< HEAD
  const { applicationTempData, setApplicationTempData } =
    React.useContext(ApplicationContext);
=======
  const { deMinimisAids, setDeMinimisAids } =
    React.useContext(DeMinimisContext);
>>>>>>> d633a56d

  const handleRemove = (index: number): void => {
    // remove value
    const currentGrants = [...deMinimisAids];
    currentGrants.splice(index, 1);
    setDeMinimisAids(currentGrants);
  };

  return {
    t,
    translationsBase,
    handleRemove,
    grants: deMinimisAids,
  };
};

export { useDeminimisAidsList };<|MERGE_RESOLUTION|>--- conflicted
+++ resolved
@@ -15,13 +15,8 @@
 const useDeminimisAidsList = (): ExtendedComponentProps => {
   const { t } = useTranslation();
   const translationsBase = 'common:applications.sections.company';
-<<<<<<< HEAD
-  const { applicationTempData, setApplicationTempData } =
-    React.useContext(ApplicationContext);
-=======
   const { deMinimisAids, setDeMinimisAids } =
     React.useContext(DeMinimisContext);
->>>>>>> d633a56d
 
   const handleRemove = (index: number): void => {
     // remove value
