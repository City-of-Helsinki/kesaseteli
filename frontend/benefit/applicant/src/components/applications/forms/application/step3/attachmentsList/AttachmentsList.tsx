--- conflicted
+++ resolved
@@ -35,16 +35,7 @@
     <AttachmentsListBase
       title={t(`${translationsBase}.types.${camelCase(attachmentType)}.title`)}
       attachmentType={attachmentType}
-<<<<<<< HEAD
-      message={
-        showMessage &&
-        `${translationsBase}.types.${camelCase(attachmentType)}.message`
-      }
-=======
-      allowedFileTypes={ATTACHMENT_ALLOWED_TYPES}
-      maxSize={ATTACHMENT_MAX_SIZE}
       message={showMessage && message}
->>>>>>> 758a8f90
       attachments={attachments}
       onUpload={handleUpload}
       onRemove={handleRemove}
