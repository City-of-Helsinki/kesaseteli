--- conflicted
+++ resolved
@@ -13,24 +13,14 @@
 const ApplicationFormStep5: React.FC<DynamicFormStepComponentProps> = ({
   data,
 }) => {
-<<<<<<< HEAD
   const {
     t,
     handleBack,
     handleNext,
     handleSave,
-    handleRemoveAttachment,
-    handleUploadAttachment,
+    handleStepChange,
     translationsBase,
-    attachment,
-    isRemoving,
-    isUploading,
   } = useApplicationFormStep5(data);
-  const theme = useTheme();
-=======
-  const { t, handleBack, handleNext, handleStepChange, translationsBase } =
-    useApplicationFormStep5(data);
->>>>>>> ed9c8cc4
 
   useEffect(() => {
     window.scrollTo(0, 0);
@@ -119,12 +109,7 @@
         />
       </FormSection>
       <StepperActions
-<<<<<<< HEAD
         handleSave={handleSave}
-=======
-        hasBack
-        hasNext
->>>>>>> ed9c8cc4
         handleSubmit={handleNext}
         handleBack={handleBack}
       />
