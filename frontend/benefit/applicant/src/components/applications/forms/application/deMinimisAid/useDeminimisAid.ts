--- conflicted
+++ resolved
@@ -11,7 +11,7 @@
 import { TFunction } from 'next-i18next';
 import React, { useEffect, useState } from 'react';
 import { Field } from 'shared/components/forms/fields/types';
-import { convertToUIDateFormat } from 'shared/utils/date.utils';
+import { convertToBackendDateFormat } from 'shared/utils/date.utils';
 import { capitalize } from 'shared/utils/string.utils';
 
 import { getValidationSchema } from './utils/validation';
@@ -60,22 +60,15 @@
     validateOnBlur: true,
     onSubmit: () => {
       setDeMinimisAids((prevDeMinimisAids) => [
-          ...prevDeMinimisAids,
-          {
-<<<<<<< HEAD
-            [DE_MINIMIS_AID_KEYS.GRANTER]: formik.values.granter,
-            [DE_MINIMIS_AID_KEYS.AMOUNT]: parseFloat(formik.values.amount),
-            [DE_MINIMIS_AID_KEYS.GRANTED_AT]: formatDate(
-              parseDate(formik.values.grantedAt),
-              DATE_FORMATS.DATE_BACKEND
-            ),
-=======
-            granter: formik.values.granter,
-            amount: parseFloat(formik.values.amount),
-            grantedAt: convertToUIDateFormat(formik.values.grantedAt),
->>>>>>> 24165eef
-          },
-        ]);
+        ...prevDeMinimisAids,
+        {
+          [DE_MINIMIS_AID_KEYS.GRANTER]: formik.values.granter,
+          [DE_MINIMIS_AID_KEYS.AMOUNT]: parseFloat(formik.values.amount),
+          [DE_MINIMIS_AID_KEYS.GRANTED_AT]: convertToBackendDateFormat(
+            formik.values.grantedAt
+          ),
+        },
+      ]);
       formik.resetForm();
       setIsSubmitted(false);
     },
