--- conflicted
+++ resolved
@@ -7,17 +7,7 @@
 import { useAlertBeforeLeaving } from 'benefit/applicant/hooks/useAlertBeforeLeaving';
 import { useDependentFieldsEffect } from 'benefit/applicant/hooks/useDependentFieldsEffect';
 import { DynamicFormStepComponentProps } from 'benefit/applicant/types/common';
-import {
-  DateInput,
-<<<<<<< HEAD
-  Notification,
-=======
-  NumberInput,
->>>>>>> b6126717
-  Select,
-  SelectionGroup,
-  TextInput,
-} from 'hds-react';
+import { DateInput, Select, SelectionGroup, TextInput } from 'hds-react';
 import camelCase from 'lodash/camelCase';
 import React from 'react';
 import FieldLabel from 'shared/components/forms/fields/fieldLabel/FieldLabel';
