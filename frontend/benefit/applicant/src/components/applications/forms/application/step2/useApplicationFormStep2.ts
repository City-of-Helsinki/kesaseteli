--- conflicted
+++ resolved
@@ -17,7 +17,6 @@
 import { Field } from 'shared/components/forms/fields/types';
 import { OptionType } from 'shared/types/common';
 import {
-  convertToBackendDateFormat,
   convertToUIDateFormat,
   formatDate,
   parseDate,
@@ -79,27 +78,7 @@
     validateOnChange: true,
     validateOnBlur: true,
     enableReinitialize: true,
-<<<<<<< HEAD
     onSubmit: handleNext,
-=======
-    onSubmit: (values) => {
-      const currentApplicationData: ApplicationData = snakecaseKeys(
-        {
-          ...application,
-          ...values,
-          startDate: values.startDate
-            ? convertToBackendDateFormat(values.startDate)
-            : null,
-          endDate: values.endDate
-            ? convertToBackendDateFormat(values.endDate)
-            : null,
-          applicationStep: getApplicationStepString(step),
-        },
-        { deep: true }
-      );
-      updateApplication(currentApplicationData);
-    },
->>>>>>> 24165eef
   });
 
   const { values, errors, touched, setFieldValue } = formik;
