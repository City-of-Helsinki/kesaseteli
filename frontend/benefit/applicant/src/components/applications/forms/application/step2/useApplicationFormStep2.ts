--- conflicted
+++ resolved
@@ -17,10 +17,6 @@
 import { Field } from 'shared/components/forms/fields/types';
 import { OptionType } from 'shared/types/common';
 import {
-<<<<<<< HEAD
-  convertToBackendDateFormat,
-=======
->>>>>>> 5e6059c5
   convertToUIDateFormat,
   formatDate,
   parseDate,
@@ -83,27 +79,7 @@
     validateOnChange: true,
     validateOnBlur: true,
     enableReinitialize: true,
-<<<<<<< HEAD
-    onSubmit: (values) => {
-      const currentApplicationData: ApplicationData = snakecaseKeys(
-        {
-          ...application,
-          ...values,
-          startDate: values.startDate
-            ? convertToBackendDateFormat(values.startDate)
-            : null,
-          endDate: values.endDate
-            ? convertToBackendDateFormat(values.endDate)
-            : null,
-          applicationStep: getApplicationStepString(step),
-        },
-        { deep: true }
-      );
-      updateApplication(currentApplicationData);
-    },
-=======
     onSubmit: onNext,
->>>>>>> 5e6059c5
   });
 
   const { values, errors, touched, setFieldValue } = formik;
