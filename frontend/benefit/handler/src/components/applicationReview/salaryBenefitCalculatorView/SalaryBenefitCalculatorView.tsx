import ReviewSection from 'benefit/handler/components/reviewSection/ReviewSection';
import {
  CALCULATION_DESCRIPTION_ROW_TYPES,
  CALCULATION_SUMMARY_ROW_TYPES,
  CALCULATION_TOTAL_ROW_TYPE,
  CALCULATION_TYPES,
} from 'benefit/handler/constants';
import { useCalculatorData } from 'benefit/handler/hooks/useCalculatorData';
<<<<<<< HEAD
import { SalaryBenefitCalculatorViewProps } from 'benefit/handler/types/application';
import { Button, DateInput, Select, TextArea, TextInput } from 'hds-react';
=======
import {
  PaySubsidy,
  SalaryBenefitCalculatorViewProps,
} from 'benefit/handler/types/application';
import { Button, DateInput, Select, TextInput } from 'hds-react';
import noop from 'lodash/noop';
>>>>>>> 17e60d53
import * as React from 'react';
import { $ViewField } from 'shared/components/benefit/summaryView/SummaryView.sc';
import DateInputWithSeparator from 'shared/components/forms/fields/dateInputWithSeparator/DateInputWithSeparator';
import { $Checkbox } from 'shared/components/forms/fields/Fields.sc';
import { Option } from 'shared/components/forms/fields/types';
import { $GridCell } from 'shared/components/forms/section/FormSection.sc';
import {
  convertToBackendDateFormat,
  convertToUIDateFormat,
  diffMonths,
  getCorrectEndDate,
  parseDate,
} from 'shared/utils/date.utils';
import { formatStringFloatValue } from 'shared/utils/string.utils';

import {
  $CalculatorHr,
  $CalculatorTableRow,
  $CalculatorText,
} from '../ApplicationReview.sc';
import CalculatorErrors from '../calculatorErrors/CalculatorErrors';
import { useSalaryBenefitCalculatorData } from './useSalaryBenefitCalculatorData';

const SalaryBenefitCalculatorView: React.FC<
  SalaryBenefitCalculatorViewProps
> = ({ data }) => {
  const {
    formik,
    fields,
    calculationsErrors,
    grantedPeriod,
    stateAidMaxPercentageOptions,
    getStateAidMaxPercentageSelectValue,
    paySubsidyPercentageOptions,
    getPaySubsidyPercentageSelectValue,
    isManualCalculator,
    changeCalculatorMode,
  } = useSalaryBenefitCalculatorData(data);
  const {
    t,
    translationsBase,
    theme,
    language,
    getErrorMessage,
    handleSubmit,
  } = useCalculatorData(CALCULATION_TYPES.SALARY, formik);

  return (
    <ReviewSection withMargin>
      <$GridCell $colSpan={5}>
        <$CalculatorText
          css={`
            margin: 0 0 ${theme.spacing.xs2} 0;
          `}
        >
          {t(`${translationsBase}.header`)}
        </$CalculatorText>
      </$GridCell>

      {data.startDate && data.endDate && (
        <$GridCell $colStart={1} $colSpan={3} style={{ alignSelf: 'center' }}>
          <$ViewField>
            {t(`${translationsBase}.startEndDates`, {
              startDate: convertToUIDateFormat(data.startDate),
              endDate: convertToUIDateFormat(data.endDate),
              period: formatStringFloatValue(data.durationInMonthsRounded),
            })}
          </$ViewField>
        </$GridCell>
      )}

      <$GridCell $colStart={4} $colSpan={2}>
        <TextInput
          id={fields.monthlyPay.name}
          name={fields.monthlyPay.name}
          label={fields.monthlyPay.label}
          onBlur={undefined}
          onChange={(e) =>
            formik.setFieldValue(fields.monthlyPay.name, e.target.value)
          }
          value={formatStringFloatValue(formik.values.monthlyPay)}
          invalid={!!getErrorMessage(fields.monthlyPay.name)}
          aria-invalid={!!getErrorMessage(fields.monthlyPay.name)}
          errorText={getErrorMessage(fields.monthlyPay.name)}
        />
      </$GridCell>

      <$GridCell $colStart={6} $colSpan={2}>
        <TextInput
          id={fields.otherExpenses.name}
          name={fields.otherExpenses.name}
          label={fields.otherExpenses.label}
          onBlur={undefined}
          onChange={(e) =>
            formik.setFieldValue(fields.otherExpenses.name, e.target.value)
          }
          value={formatStringFloatValue(formik.values.otherExpenses)}
          invalid={!!getErrorMessage(fields.otherExpenses.name)}
          aria-invalid={!!getErrorMessage(fields.otherExpenses.name)}
          errorText={getErrorMessage(fields.otherExpenses.name)}
        />
      </$GridCell>

      <$GridCell $colStart={8} $colSpan={2}>
        <TextInput
          id={fields.vacationMoney.name}
          name={fields.vacationMoney.name}
          label={fields.vacationMoney.label}
          onBlur={undefined}
          onChange={(e) =>
            formik.setFieldValue(fields.vacationMoney.name, e.target.value)
          }
          value={formatStringFloatValue(formik.values.vacationMoney)}
          invalid={!!getErrorMessage(fields.vacationMoney.name)}
          aria-invalid={!!getErrorMessage(fields.vacationMoney.name)}
          errorText={getErrorMessage(fields.vacationMoney.name)}
        />
      </$GridCell>

      <$GridCell $colSpan={11}>
        <$CalculatorHr />
        <$Checkbox
          css={`
            input {
              background-color: ${theme.colors.white};
            }
          `}
          id="manualInputCheckbox"
          name="manualInputCheckbox"
          label={t(`${translationsBase}.manualInput`)}
          checked={isManualCalculator}
          onChange={changeCalculatorMode}
        />
        <$CalculatorHr
          css={`
            margin-top: ${theme.spacing.m};
          `}
        />
      </$GridCell>

      {!isManualCalculator && (
        <>
          <$GridCell $colStart={1}>
            <Select
              value={getStateAidMaxPercentageSelectValue()}
              helper=""
              optionLabelField="label"
              label={fields.stateAidMaxPercentage.label}
              onChange={(stateAidMaxPercentage: Option) =>
                formik.setFieldValue(
                  fields.stateAidMaxPercentage.name,
                  stateAidMaxPercentage.value
                )
              }
              options={stateAidMaxPercentageOptions}
              id={fields.stateAidMaxPercentage.name}
              placeholder={t('common:select')}
              invalid={!!getErrorMessage(fields.stateAidMaxPercentage.name)}
              aria-invalid={
                !!getErrorMessage(fields.stateAidMaxPercentage.name)
              }
              error={getErrorMessage(fields.stateAidMaxPercentage.name)}
            />
          </$GridCell>

<<<<<<< HEAD
          <$GridCell $colStart={1}>
            <Select
              value={getPaySubsidyPercentageSelectValue()}
              helper=""
              optionLabelField="label"
              label={fields.paySubsidyPercent.label}
              onChange={(paySubsidyPercent: Option) =>
                formik.setFieldValue(
                  fields.paySubsidyPercent.name,
                  paySubsidyPercent.value
                )
              }
              options={paySubsidyPercentageOptions}
              id={fields.paySubsidyPercent.name}
              placeholder={t('common:select')}
              invalid={!!getErrorMessage(fields.paySubsidyPercent.name)}
              aria-invalid={!!getErrorMessage(fields.paySubsidyPercent.name)}
              error={getErrorMessage(fields.paySubsidyPercent.name)}
            />
          </$GridCell>

          <$GridCell $colStart={3} $colSpan={6}>
            <$CalculatorText
              css={`
                margin: 0 0 ${theme.spacing.xs3} 0;
                font-weight: 500;
              `}
            >
              {t(`${translationsBase}.salarySupportPeriod`, {
                period: formatStringFloatValue(paySubsidyPeriod),
              })}
            </$CalculatorText>

            <$DateTimeDuration>
              <DateInput
                id={fields.paySubsidyStartDate.name}
                name={fields.paySubsidyStartDate.name}
                placeholder={fields.paySubsidyStartDate.placeholder}
                onChange={(value) => {
                  formik.setFieldValue(fields.paySubsidyStartDate.name, value);
                }}
                value={formik.values.paySubsidyStartDate}
              />
              <DateFieldsSeparator />
              <DateInput
                id={fields.paySubsidyEndDate.name}
                name={fields.paySubsidyEndDate.name}
                placeholder={fields.paySubsidyEndDate.placeholder}
                onChange={(value) => {
                  formik.setFieldValue(fields.paySubsidyEndDate.name, value);
                }}
                value={formik.values.paySubsidyEndDate}
              />
            </$DateTimeDuration>
          </$GridCell>
        </>
      )}
=======
      {formik.values.paySubsidies?.map((item: PaySubsidy, index: number) => (
        <>
          <$GridCell $colStart={1}>
            <$CalculatorText>{fields.paySubsidyPercent.label}</$CalculatorText>
          </$GridCell>
          {item.paySubsidyPercent === 100 && (
            <$GridCell $colStart={3} $colSpan={2}>
              <$CalculatorText>{fields.workTimePercent.label}</$CalculatorText>
            </$GridCell>
          )}
          <$GridCell
            $colStart={item.paySubsidyPercent === 100 ? 6 : 3}
            $colSpan={4}
          >
            <$CalculatorText>
              {t(`${translationsBase}.salarySupportPeriod`, {
                period: formatStringFloatValue(
                  diffMonths(parseDate(item.endDate), parseDate(item.startDate))
                ),
              })}
            </$CalculatorText>
          </$GridCell>

          <$GridCell $colStart={1}>
            <Select
              value={getPaySubsidyPercentageSelectValue(item.paySubsidyPercent)}
              helper=""
              optionLabelField="label"
              label=""
              onChange={(paySubsidyPercent: Option) => {
                formik.setFieldValue(
                  fields.paySubsidies.name,
                  formik.values.paySubsidies?.map(
                    (paySubsidyItem, paySubsidyItemIndex) => {
                      if (paySubsidyItemIndex === index)
                        return {
                          ...paySubsidyItem,
                          paySubsidyPercent: paySubsidyPercent.value,
                        };
                      return paySubsidyItem;
                    }
                  )
                );
              }}
              options={paySubsidyPercentageOptions}
              id={fields.paySubsidyPercent.name}
              placeholder={t('common:select')}
              invalid={!!getErrorMessage(fields.paySubsidyPercent.name)}
              aria-invalid={!!getErrorMessage(fields.paySubsidyPercent.name)}
              error={getErrorMessage(fields.paySubsidyPercent.name)}
            />
          </$GridCell>

          {item.paySubsidyPercent === 100 && (
            <$GridCell $colStart={3} $colSpan={2}>
              <TextInput
                id={fields.workTimePercent.name}
                name={fields.workTimePercent.name}
                onBlur={undefined}
                onChange={(e) => {
                  formik.setFieldValue(
                    fields.paySubsidies.name,
                    formik.values.paySubsidies?.map(
                      (paySubsidyItem, paySubsidyItemIndex) => {
                        if (paySubsidyItemIndex === index)
                          return {
                            ...paySubsidyItem,
                            workTimePercent: e.target.value,
                          };
                        return paySubsidyItem;
                      }
                    )
                  );
                }}
                value={formatStringFloatValue(item.workTimePercent)}
                invalid={!!getErrorMessage(fields.workTimePercent.name)}
                aria-invalid={!!getErrorMessage(fields.workTimePercent.name)}
                errorText={getErrorMessage(fields.workTimePercent.name)}
              />
            </$GridCell>
          )}

          <$GridCell
            $colStart={item.paySubsidyPercent === 100 ? 6 : 3}
            $colSpan={3}
          >
            <DateInputWithSeparator
              id={fields.startDate.name}
              name={fields.startDate.name}
              placeholder={fields.startDate.placeholder}
              value={convertToUIDateFormat(item.startDate)}
              onChange={(value) => {
                formik.setFieldValue(
                  fields.paySubsidies.name,
                  formik.values.paySubsidies?.map(
                    (paySubsidyItem, paySubsidyItemIndex) => {
                      if (paySubsidyItemIndex === index)
                        return {
                          ...paySubsidyItem,
                          startDate: convertToBackendDateFormat(value),
                          endDate: convertToBackendDateFormat(
                            getCorrectEndDate(value, item.endDate)
                          ),
                        };
                      return paySubsidyItem;
                    }
                  )
                );
              }}
            />
          </$GridCell>

          <$GridCell
            $colStart={item.paySubsidyPercent === 100 ? 9 : 6}
            $colSpan={3}
          >
            <DateInput
              id={fields.endDate.name}
              name={fields.endDate.name}
              placeholder={fields.endDate.placeholder}
              onChange={(value) => {
                formik.setFieldValue(
                  fields.paySubsidies.name,
                  formik.values.paySubsidies?.map(
                    (paySubsidyItem, paySubsidyItemIndex) => {
                      if (paySubsidyItemIndex === index)
                        return {
                          ...paySubsidyItem,
                          startDate: convertToBackendDateFormat(item.startDate),
                          endDate: convertToBackendDateFormat(
                            getCorrectEndDate(item.startDate, value)
                          ),
                        };
                      return paySubsidyItem;
                    }
                  )
                );
              }}
              value={convertToUIDateFormat(item.endDate)}
            />
          </$GridCell>
        </>
      ))}
>>>>>>> 17e60d53

      <$GridCell $colStart={1} $colSpan={5}>
        <$CalculatorText>
          {t(`${translationsBase}.grantedPeriod`, {
            period: formatStringFloatValue(grantedPeriod),
          })}
        </$CalculatorText>
      </$GridCell>

      <$GridCell $colStart={1} $colSpan={2}>
        <DateInputWithSeparator
          id={fields.startDate.name}
          name={fields.startDate.name}
          placeholder={fields.startDate.placeholder}
          language={language}
          onChange={(value) => {
            formik.setFieldValue(fields.startDate.name, value);
          }}
          value={formik.values.startDate ?? ''}
          invalid={!!getErrorMessage(fields.startDate.name)}
          aria-invalid={!!getErrorMessage(fields.startDate.name)}
          errorText={getErrorMessage(fields.startDate.name)}
        />
      </$GridCell>

      <$GridCell $colStart={3} $colSpan={3}>
        <DateInput
          id={fields.endDate.name}
          name={fields.endDate.name}
          placeholder={fields.endDate.placeholder}
          language={language}
          onChange={(value) => {
            formik.setFieldValue(fields.endDate.name, value);
          }}
          value={formik.values.endDate ?? ''}
          invalid={!!getErrorMessage(fields.endDate.name)}
          aria-invalid={!!getErrorMessage(fields.endDate.name)}
          errorText={getErrorMessage(fields.endDate.name)}
          style={{ paddingRight: `${theme.spacing.xs}` }}
        />
      </$GridCell>

      {isManualCalculator && (
        <$GridCell $colStart={1} $colSpan={2}>
          <TextInput
            id={fields.overrideMonthlyBenefitAmount.name}
            name={fields.overrideMonthlyBenefitAmount.name}
            label={fields.overrideMonthlyBenefitAmount.label}
            onBlur={undefined}
            onChange={(e) =>
              formik.setFieldValue(
                fields.overrideMonthlyBenefitAmount.name,
                e.target.value
              )
            }
            value={
              formik.values.overrideMonthlyBenefitAmount
                ? formik.values.overrideMonthlyBenefitAmount
                : ''
            }
            invalid={
              !!getErrorMessage(fields.overrideMonthlyBenefitAmount.name)
            }
            aria-invalid={
              !!getErrorMessage(fields.overrideMonthlyBenefitAmount.name)
            }
            errorText={getErrorMessage(
              fields.overrideMonthlyBenefitAmount.name
            )}
          />
        </$GridCell>
      )}

      <$GridCell $colStart={1}>
        <Button
          onClick={handleSubmit}
          theme="coat"
          style={{ marginTop: 'var(--spacing-xs)' }}
        >
          {t(`${translationsBase}.calculate`)}
        </Button>
      </$GridCell>

      <$GridCell $colStart={1} $colSpan={11}>
        <$CalculatorHr />
        <CalculatorErrors data={calculationsErrors} />
      </$GridCell>

      <$GridCell $colSpan={7}>
        {data?.calculation?.rows &&
          data?.calculation?.rows.map((row) => {
            const isSummaryRowType = CALCULATION_SUMMARY_ROW_TYPES.includes(
              row.rowType
            );
            const isTotalRowType = CALCULATION_TOTAL_ROW_TYPE === row.rowType;
            const isDescriptionRowType =
              CALCULATION_DESCRIPTION_ROW_TYPES.includes(row.rowType);
            return (
              <div key={row.id}>
                <$CalculatorTableRow isTotal={isSummaryRowType}>
                  <$ViewField isBold={isTotalRowType || isDescriptionRowType}>
                    {row.descriptionFi}
                  </$ViewField>
                  {!isDescriptionRowType && (
                    <$ViewField isBold={isTotalRowType}>
                      {t(`${translationsBase}.tableRowValue`, {
                        amount: formatStringFloatValue(row.amount),
                      })}
                    </$ViewField>
                  )}
                </$CalculatorTableRow>
              </div>
            );
          })}
      </$GridCell>

      {isManualCalculator && (
        <$GridCell $colStart={1} $colSpan={6}>
          <TextArea
            id={fields.overrideMonthlyBenefitAmountComment.name}
            name={fields.overrideMonthlyBenefitAmountComment.name}
            label={fields.overrideMonthlyBenefitAmountComment.label}
            placeholder={fields.overrideMonthlyBenefitAmountComment.placeholder}
            value={formik.values.overrideMonthlyBenefitAmountComment}
            onChange={(e) =>
              formik.setFieldValue(
                fields.overrideMonthlyBenefitAmountComment.name,
                e.target.value
              )
            }
            required
          />
        </$GridCell>
      )}
    </ReviewSection>
  );
};

export default SalaryBenefitCalculatorView;<|MERGE_RESOLUTION|>--- conflicted
+++ resolved
@@ -6,17 +6,14 @@
   CALCULATION_TYPES,
 } from 'benefit/handler/constants';
 import { useCalculatorData } from 'benefit/handler/hooks/useCalculatorData';
-<<<<<<< HEAD
-import { SalaryBenefitCalculatorViewProps } from 'benefit/handler/types/application';
+
 import { Button, DateInput, Select, TextArea, TextInput } from 'hds-react';
-=======
+
 import {
   PaySubsidy,
   SalaryBenefitCalculatorViewProps,
 } from 'benefit/handler/types/application';
-import { Button, DateInput, Select, TextInput } from 'hds-react';
-import noop from 'lodash/noop';
->>>>>>> 17e60d53
+
 import * as React from 'react';
 import { $ViewField } from 'shared/components/benefit/summaryView/SummaryView.sc';
 import DateInputWithSeparator from 'shared/components/forms/fields/dateInputWithSeparator/DateInputWithSeparator';
@@ -97,7 +94,7 @@
           onChange={(e) =>
             formik.setFieldValue(fields.monthlyPay.name, e.target.value)
           }
-          value={formatStringFloatValue(formik.values.monthlyPay)}
+          value={formik.values.monthlyPay}
           invalid={!!getErrorMessage(fields.monthlyPay.name)}
           aria-invalid={!!getErrorMessage(fields.monthlyPay.name)}
           errorText={getErrorMessage(fields.monthlyPay.name)}
@@ -113,7 +110,7 @@
           onChange={(e) =>
             formik.setFieldValue(fields.otherExpenses.name, e.target.value)
           }
-          value={formatStringFloatValue(formik.values.otherExpenses)}
+          value={formik.values.otherExpenses}
           invalid={!!getErrorMessage(fields.otherExpenses.name)}
           aria-invalid={!!getErrorMessage(fields.otherExpenses.name)}
           errorText={getErrorMessage(fields.otherExpenses.name)}
@@ -129,7 +126,7 @@
           onChange={(e) =>
             formik.setFieldValue(fields.vacationMoney.name, e.target.value)
           }
-          value={formatStringFloatValue(formik.values.vacationMoney)}
+          value={formik.values.vacationMoney}
           invalid={!!getErrorMessage(fields.vacationMoney.name)}
           aria-invalid={!!getErrorMessage(fields.vacationMoney.name)}
           errorText={getErrorMessage(fields.vacationMoney.name)}
@@ -182,209 +179,168 @@
             />
           </$GridCell>
 
-<<<<<<< HEAD
-          <$GridCell $colStart={1}>
-            <Select
-              value={getPaySubsidyPercentageSelectValue()}
-              helper=""
-              optionLabelField="label"
-              label={fields.paySubsidyPercent.label}
-              onChange={(paySubsidyPercent: Option) =>
-                formik.setFieldValue(
-                  fields.paySubsidyPercent.name,
-                  paySubsidyPercent.value
-                )
-              }
-              options={paySubsidyPercentageOptions}
-              id={fields.paySubsidyPercent.name}
-              placeholder={t('common:select')}
-              invalid={!!getErrorMessage(fields.paySubsidyPercent.name)}
-              aria-invalid={!!getErrorMessage(fields.paySubsidyPercent.name)}
-              error={getErrorMessage(fields.paySubsidyPercent.name)}
-            />
-          </$GridCell>
-
-          <$GridCell $colStart={3} $colSpan={6}>
-            <$CalculatorText
-              css={`
-                margin: 0 0 ${theme.spacing.xs3} 0;
-                font-weight: 500;
-              `}
-            >
-              {t(`${translationsBase}.salarySupportPeriod`, {
-                period: formatStringFloatValue(paySubsidyPeriod),
-              })}
-            </$CalculatorText>
-
-            <$DateTimeDuration>
-              <DateInput
-                id={fields.paySubsidyStartDate.name}
-                name={fields.paySubsidyStartDate.name}
-                placeholder={fields.paySubsidyStartDate.placeholder}
-                onChange={(value) => {
-                  formik.setFieldValue(fields.paySubsidyStartDate.name, value);
-                }}
-                value={formik.values.paySubsidyStartDate}
-              />
-              <DateFieldsSeparator />
-              <DateInput
-                id={fields.paySubsidyEndDate.name}
-                name={fields.paySubsidyEndDate.name}
-                placeholder={fields.paySubsidyEndDate.placeholder}
-                onChange={(value) => {
-                  formik.setFieldValue(fields.paySubsidyEndDate.name, value);
-                }}
-                value={formik.values.paySubsidyEndDate}
-              />
-            </$DateTimeDuration>
-          </$GridCell>
+          {formik.values.paySubsidies?.map(
+            (item: PaySubsidy, index: number) => (
+              <>
+                <$GridCell $colStart={1}>
+                  <$CalculatorText>
+                    {fields.paySubsidyPercent.label}
+                  </$CalculatorText>
+                </$GridCell>
+                {item.paySubsidyPercent === 100 && (
+                  <$GridCell $colStart={3} $colSpan={2}>
+                    <$CalculatorText>
+                      {fields.workTimePercent.label}
+                    </$CalculatorText>
+                  </$GridCell>
+                )}
+                <$GridCell
+                  $colStart={item.paySubsidyPercent === 100 ? 6 : 3}
+                  $colSpan={4}
+                >
+                  <$CalculatorText>
+                    {t(`${translationsBase}.salarySupportPeriod`, {
+                      period: formatStringFloatValue(
+                        diffMonths(
+                          parseDate(item.endDate),
+                          parseDate(item.startDate)
+                        )
+                      ),
+                    })}
+                  </$CalculatorText>
+                </$GridCell>
+
+                <$GridCell $colStart={1}>
+                  <Select
+                    value={getPaySubsidyPercentageSelectValue(
+                      item.paySubsidyPercent
+                    )}
+                    helper=""
+                    optionLabelField="label"
+                    label=""
+                    onChange={(paySubsidyPercent: Option) => {
+                      formik.setFieldValue(
+                        fields.paySubsidies.name,
+                        formik.values.paySubsidies?.map(
+                          (paySubsidyItem, paySubsidyItemIndex) => {
+                            if (paySubsidyItemIndex === index)
+                              return {
+                                ...paySubsidyItem,
+                                paySubsidyPercent: paySubsidyPercent.value,
+                              };
+                            return paySubsidyItem;
+                          }
+                        )
+                      );
+                    }}
+                    options={paySubsidyPercentageOptions}
+                    id={fields.paySubsidyPercent.name}
+                    placeholder={t('common:select')}
+                    invalid={!!getErrorMessage(fields.paySubsidyPercent.name)}
+                    aria-invalid={
+                      !!getErrorMessage(fields.paySubsidyPercent.name)
+                    }
+                    error={getErrorMessage(fields.paySubsidyPercent.name)}
+                  />
+                </$GridCell>
+
+                {item.paySubsidyPercent === 100 && (
+                  <$GridCell $colStart={3} $colSpan={2}>
+                    <TextInput
+                      id={fields.workTimePercent.name}
+                      name={fields.workTimePercent.name}
+                      onBlur={undefined}
+                      onChange={(e) => {
+                        formik.setFieldValue(
+                          fields.paySubsidies.name,
+                          formik.values.paySubsidies?.map(
+                            (paySubsidyItem, paySubsidyItemIndex) => {
+                              if (paySubsidyItemIndex === index)
+                                return {
+                                  ...paySubsidyItem,
+                                  workTimePercent: e.target.value,
+                                };
+                              return paySubsidyItem;
+                            }
+                          )
+                        );
+                      }}
+                      value={formatStringFloatValue(item.workTimePercent)}
+                      invalid={!!getErrorMessage(fields.workTimePercent.name)}
+                      aria-invalid={
+                        !!getErrorMessage(fields.workTimePercent.name)
+                      }
+                      errorText={getErrorMessage(fields.workTimePercent.name)}
+                    />
+                  </$GridCell>
+                )}
+
+                <$GridCell
+                  $colStart={item.paySubsidyPercent === 100 ? 6 : 3}
+                  $colSpan={3}
+                >
+                  <DateInputWithSeparator
+                    id={fields.startDate.name}
+                    name={fields.startDate.name}
+                    placeholder={fields.startDate.placeholder}
+                    value={convertToUIDateFormat(item.startDate)}
+                    onChange={(value) => {
+                      formik.setFieldValue(
+                        fields.paySubsidies.name,
+                        formik.values.paySubsidies?.map(
+                          (paySubsidyItem, paySubsidyItemIndex) => {
+                            if (paySubsidyItemIndex === index)
+                              return {
+                                ...paySubsidyItem,
+                                startDate: convertToBackendDateFormat(value),
+                                endDate: convertToBackendDateFormat(
+                                  getCorrectEndDate(value, item.endDate)
+                                ),
+                              };
+                            return paySubsidyItem;
+                          }
+                        )
+                      );
+                    }}
+                  />
+                </$GridCell>
+
+                <$GridCell
+                  $colStart={item.paySubsidyPercent === 100 ? 9 : 6}
+                  $colSpan={3}
+                >
+                  <DateInput
+                    id={fields.endDate.name}
+                    name={fields.endDate.name}
+                    placeholder={fields.endDate.placeholder}
+                    onChange={(value) => {
+                      formik.setFieldValue(
+                        fields.paySubsidies.name,
+                        formik.values.paySubsidies?.map(
+                          (paySubsidyItem, paySubsidyItemIndex) => {
+                            if (paySubsidyItemIndex === index)
+                              return {
+                                ...paySubsidyItem,
+                                startDate: convertToBackendDateFormat(
+                                  item.startDate
+                                ),
+                                endDate: convertToBackendDateFormat(
+                                  getCorrectEndDate(item.startDate, value)
+                                ),
+                              };
+                            return paySubsidyItem;
+                          }
+                        )
+                      );
+                    }}
+                    value={convertToUIDateFormat(item.endDate)}
+                  />
+                </$GridCell>
+              </>
+            )
+          )}
         </>
       )}
-=======
-      {formik.values.paySubsidies?.map((item: PaySubsidy, index: number) => (
-        <>
-          <$GridCell $colStart={1}>
-            <$CalculatorText>{fields.paySubsidyPercent.label}</$CalculatorText>
-          </$GridCell>
-          {item.paySubsidyPercent === 100 && (
-            <$GridCell $colStart={3} $colSpan={2}>
-              <$CalculatorText>{fields.workTimePercent.label}</$CalculatorText>
-            </$GridCell>
-          )}
-          <$GridCell
-            $colStart={item.paySubsidyPercent === 100 ? 6 : 3}
-            $colSpan={4}
-          >
-            <$CalculatorText>
-              {t(`${translationsBase}.salarySupportPeriod`, {
-                period: formatStringFloatValue(
-                  diffMonths(parseDate(item.endDate), parseDate(item.startDate))
-                ),
-              })}
-            </$CalculatorText>
-          </$GridCell>
-
-          <$GridCell $colStart={1}>
-            <Select
-              value={getPaySubsidyPercentageSelectValue(item.paySubsidyPercent)}
-              helper=""
-              optionLabelField="label"
-              label=""
-              onChange={(paySubsidyPercent: Option) => {
-                formik.setFieldValue(
-                  fields.paySubsidies.name,
-                  formik.values.paySubsidies?.map(
-                    (paySubsidyItem, paySubsidyItemIndex) => {
-                      if (paySubsidyItemIndex === index)
-                        return {
-                          ...paySubsidyItem,
-                          paySubsidyPercent: paySubsidyPercent.value,
-                        };
-                      return paySubsidyItem;
-                    }
-                  )
-                );
-              }}
-              options={paySubsidyPercentageOptions}
-              id={fields.paySubsidyPercent.name}
-              placeholder={t('common:select')}
-              invalid={!!getErrorMessage(fields.paySubsidyPercent.name)}
-              aria-invalid={!!getErrorMessage(fields.paySubsidyPercent.name)}
-              error={getErrorMessage(fields.paySubsidyPercent.name)}
-            />
-          </$GridCell>
-
-          {item.paySubsidyPercent === 100 && (
-            <$GridCell $colStart={3} $colSpan={2}>
-              <TextInput
-                id={fields.workTimePercent.name}
-                name={fields.workTimePercent.name}
-                onBlur={undefined}
-                onChange={(e) => {
-                  formik.setFieldValue(
-                    fields.paySubsidies.name,
-                    formik.values.paySubsidies?.map(
-                      (paySubsidyItem, paySubsidyItemIndex) => {
-                        if (paySubsidyItemIndex === index)
-                          return {
-                            ...paySubsidyItem,
-                            workTimePercent: e.target.value,
-                          };
-                        return paySubsidyItem;
-                      }
-                    )
-                  );
-                }}
-                value={formatStringFloatValue(item.workTimePercent)}
-                invalid={!!getErrorMessage(fields.workTimePercent.name)}
-                aria-invalid={!!getErrorMessage(fields.workTimePercent.name)}
-                errorText={getErrorMessage(fields.workTimePercent.name)}
-              />
-            </$GridCell>
-          )}
-
-          <$GridCell
-            $colStart={item.paySubsidyPercent === 100 ? 6 : 3}
-            $colSpan={3}
-          >
-            <DateInputWithSeparator
-              id={fields.startDate.name}
-              name={fields.startDate.name}
-              placeholder={fields.startDate.placeholder}
-              value={convertToUIDateFormat(item.startDate)}
-              onChange={(value) => {
-                formik.setFieldValue(
-                  fields.paySubsidies.name,
-                  formik.values.paySubsidies?.map(
-                    (paySubsidyItem, paySubsidyItemIndex) => {
-                      if (paySubsidyItemIndex === index)
-                        return {
-                          ...paySubsidyItem,
-                          startDate: convertToBackendDateFormat(value),
-                          endDate: convertToBackendDateFormat(
-                            getCorrectEndDate(value, item.endDate)
-                          ),
-                        };
-                      return paySubsidyItem;
-                    }
-                  )
-                );
-              }}
-            />
-          </$GridCell>
-
-          <$GridCell
-            $colStart={item.paySubsidyPercent === 100 ? 9 : 6}
-            $colSpan={3}
-          >
-            <DateInput
-              id={fields.endDate.name}
-              name={fields.endDate.name}
-              placeholder={fields.endDate.placeholder}
-              onChange={(value) => {
-                formik.setFieldValue(
-                  fields.paySubsidies.name,
-                  formik.values.paySubsidies?.map(
-                    (paySubsidyItem, paySubsidyItemIndex) => {
-                      if (paySubsidyItemIndex === index)
-                        return {
-                          ...paySubsidyItem,
-                          startDate: convertToBackendDateFormat(item.startDate),
-                          endDate: convertToBackendDateFormat(
-                            getCorrectEndDate(item.startDate, value)
-                          ),
-                        };
-                      return paySubsidyItem;
-                    }
-                  )
-                );
-              }}
-              value={convertToUIDateFormat(item.endDate)}
-            />
-          </$GridCell>
-        </>
-      ))}
->>>>>>> 17e60d53
 
       <$GridCell $colStart={1} $colSpan={5}>
         <$CalculatorText>
@@ -428,34 +384,40 @@
       </$GridCell>
 
       {isManualCalculator && (
-        <$GridCell $colStart={1} $colSpan={2}>
-          <TextInput
-            id={fields.overrideMonthlyBenefitAmount.name}
-            name={fields.overrideMonthlyBenefitAmount.name}
-            label={fields.overrideMonthlyBenefitAmount.label}
-            onBlur={undefined}
-            onChange={(e) =>
-              formik.setFieldValue(
-                fields.overrideMonthlyBenefitAmount.name,
-                e.target.value
-              )
-            }
-            value={
-              formik.values.overrideMonthlyBenefitAmount
-                ? formik.values.overrideMonthlyBenefitAmount
-                : ''
-            }
-            invalid={
-              !!getErrorMessage(fields.overrideMonthlyBenefitAmount.name)
-            }
-            aria-invalid={
-              !!getErrorMessage(fields.overrideMonthlyBenefitAmount.name)
-            }
-            errorText={getErrorMessage(
-              fields.overrideMonthlyBenefitAmount.name
-            )}
-          />
-        </$GridCell>
+        <>
+          <$GridCell $colStart={1} $colSpan={2}>
+            <$CalculatorText>
+              {fields.overrideMonthlyBenefitAmount.label}
+            </$CalculatorText>
+          </$GridCell>
+          <$GridCell $colStart={1} $colSpan={1}>
+            <TextInput
+              id={fields.overrideMonthlyBenefitAmount.name}
+              name={fields.overrideMonthlyBenefitAmount.name}
+              onBlur={undefined}
+              onChange={(e) =>
+                formik.setFieldValue(
+                  fields.overrideMonthlyBenefitAmount.name,
+                  e.target.value
+                )
+              }
+              value={
+                formik.values.overrideMonthlyBenefitAmount
+                  ? formik.values.overrideMonthlyBenefitAmount
+                  : ''
+              }
+              invalid={
+                !!getErrorMessage(fields.overrideMonthlyBenefitAmount.name)
+              }
+              aria-invalid={
+                !!getErrorMessage(fields.overrideMonthlyBenefitAmount.name)
+              }
+              errorText={getErrorMessage(
+                fields.overrideMonthlyBenefitAmount.name
+              )}
+            />
+          </$GridCell>
+        </>
       )}
 
       <$GridCell $colStart={1}>
