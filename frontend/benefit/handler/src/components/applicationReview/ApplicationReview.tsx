--- conflicted
+++ resolved
@@ -18,7 +18,7 @@
 import CoOperationNegotiationsView from './coOperationNegotiationsView/CoOperationNegotiationsView';
 import DeminimisView from './deminimisView/DeminimisView';
 import EmployeeView from './employeeView/EmployeeView';
-import EmploymentAppliedMoreView from './employmentAppliedMoreView/EmploymentAppliedMoreView';
+import EmploymenAppliedMoreView from './employmentAppliedMoreView/EmploymentAppliedMoreView';
 import EmploymentView from './employmentView/EmpoymentView';
 import PaySubsidyView from './paySubsidyView/PaySubsidyView';
 import SalaryBenefitCalculatorView from './salaryBenefitCalculatorView/SalaryBenefitCalculatorView';
@@ -65,12 +65,8 @@
         <ConsentView data={application} />
         {application.status === APPLICATION_STATUSES.HANDLING && (
           <>
-<<<<<<< HEAD
-            <EmploymentAppliedMoreView />
             <SalaryBenefitCalculatorView />
-=======
             <EmploymenAppliedMoreView data={application} />
->>>>>>> f43a6246
             <ApplicationProcessingView />
           </>
         )}
