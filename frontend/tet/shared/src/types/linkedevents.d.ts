/* TODO
 * This will go to tet/shared (copied from tet/youth TETP-73 branch)
 */

export type LinkedEventsPagedResponse<T> = {
  meta: {
    count: number;
    next: string;
    previous: string;
  };
  data: T[];
};

export type LocalizedObject = {
  fi: string;
  en?: string;
  sv?: string;
};

export type IdObject = {
  id?: string;
  '@id': string;
  name?: LocalizedObject;
};

export type Keyword = {
  name: LocalizedObject;
};

type Place = IdObject & {
  name: LocalizedObject;
  street_address: LocalizedObject;
  postal_code: string;
  address_locality: LocalizedObject;
  position: {
    type: string;
    coordinates: number[];
  };
};

export type CustomData = {
  spots: string;
  org_name: string;
  contact_email: string;
  contact_phone: string;
  contact_first_name: string;
  contact_last_name: string;
  editor_email?: string;
  website_url?: string;
};

export type ImageObject = IdObject & {
  url?: string;
  photographer_name?: string;
};

export type TetEvent = {
  id: string;
  name: LocalizedObject;
  location: Place;
  description: LocalizedObject;
  short_description: LocalizedObject;
  keywords: IdObject[];
  custom_data: CustomData | null;
  start_time: string;
  end_time: string | null;
  date_published: string | null;
  created_time: string | null;
  last_modified_time: string | null;
  event_status: string;
  publication_status: string;
  in_language: IdObject[];
<<<<<<< HEAD
  images: ImageObject[];
=======
  provider: LocalizedObject;
>>>>>>> 8e59b81e
};

export type TetEventPayload = {
  name: LocalizedObject;
  location: IdObject;
  description: LocalizedObject;
  keywords: IdObject[];
  custom_data: CustomData;
  start_time: string;
  end_time: string | null;
  date_published: string | null;
  publication_status?: string;
  in_language: IdObject[];
  images: ImageObject[];
};

export type TetUpsert = {
  id?: string;
  event: TetEventPayload;
  publish?: boolean;
};

export type TetEvents = {
  draft: TetEvent[];
  published: TetEvent[];
};

export type ErrorData = {
  data?: Record<string, string[]>;
};

export type LocalizedError = {
  fi?: string[];
  en?: string[];
  sv?: string[];
};

export type LocalizedErrorData = {
  data?: Record<string, LocalizedError>;
};

export type LinkedEventsError = ErrorData | LocalizedErrorData;<|MERGE_RESOLUTION|>--- conflicted
+++ resolved
@@ -1,7 +1,3 @@
-/* TODO
- * This will go to tet/shared (copied from tet/youth TETP-73 branch)
- */
-
 export type LinkedEventsPagedResponse<T> = {
   meta: {
     count: number;
@@ -70,11 +66,8 @@
   event_status: string;
   publication_status: string;
   in_language: IdObject[];
-<<<<<<< HEAD
   images: ImageObject[];
-=======
   provider: LocalizedObject;
->>>>>>> 8e59b81e
 };
 
 export type TetEventPayload = {
