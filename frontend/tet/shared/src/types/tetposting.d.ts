--- conflicted
+++ resolved
@@ -18,14 +18,11 @@
   keywords_working_methods: OptionType[];
   keywords_attributes: OptionType[];
   languages: OptionType[];
-<<<<<<< HEAD
   image?: File; // image file that user has selected
   image_url?: string; // this is shown to user
   image_id?: string; // if set, this becomes the TET posting's image
   photographer_name?: string;
-=======
   website_url?: string;
->>>>>>> f1e096f4
 };
 
 export type TetPostings = {
