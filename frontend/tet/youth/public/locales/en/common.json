--- conflicted
+++ resolved
@@ -37,16 +37,12 @@
 		"startDate": "Start date",
 		"endDate": "End date",
 		"language": "Choose language",
-<<<<<<< HEAD
-		"clearFilters": "Clear filters"
-=======
 		"clearFilters": "Clear filters",
     "combobox": {
       "toggleButtonAriaLabel": "Show/hide options",
       "clearButtonAriaLabel": "Clear selection",
       "selectedItemRemoveButtonAriaLabel": "Deselect"
     }
->>>>>>> a42b885f
 	},
 	"postings": {
 		"searchResults_one": "{{count}} search result",
