--- conflicted
+++ resolved
@@ -9,12 +9,7 @@
 const Postings: React.FC = () => {
   const router = useRouter();
   const params = router.query;
-<<<<<<< HEAD
   const { isLoading, data, error } = useGetPostings(params);
-=======
-
-  const { isLoading, data, error, fetchNextPage, isFetchingNextPage, hasNextPage } = useGetPostings(params);
->>>>>>> be2e6e6e
 
   const postings = () => {
     const hasNextPage = false;
