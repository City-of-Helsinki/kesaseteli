--- conflicted
+++ resolved
@@ -31,13 +31,9 @@
     "next-transpile-modules": "^9.0.0",
     "react": "^18.0.0",
     "react-dom": "^18.0.0",
-<<<<<<< HEAD
-    "react-hook-form": "^7.27.1",
+    "react-hook-form": "^7.30.0",
     "react-leaflet": "^3.2.5",
     "react-leaflet-markercluster": "^3.0.0-rc1",
-=======
-    "react-hook-form": "^7.30.0",
->>>>>>> 5805a0f7
     "react-query": "^3.34.0",
     "styled-components": "^5.3.1"
   },
