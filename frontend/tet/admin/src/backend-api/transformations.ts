import { LocalizedObject, TetEvent, TetEventPayload, TetEvents } from 'tet/admin/types/linkedevents';
import TetPosting, { TetPostings } from 'tet/admin/types/tetposting';
import { KeywordFn, ClassificationType } from 'tet/admin/types/keywords';

export const getLocalizedString = (obj: LocalizedObject | undefined): string => (obj ? obj.fi : '');

export const setLocalizedString = (str: string): LocalizedObject => ({
  fi: str,
});

export const hdsDateToIsoFormat = (str: string | undefined): string | null => {
  if (!str) {
    return null;
  }
  const match = str.match(/^(\d+)\.(\d+)\.(\d+)/);
  if (match) {
    const ensurePadding = (dayOrMonth: string): string => (dayOrMonth.length < 2 ? `0${dayOrMonth}` : dayOrMonth);

    return `${match[3]}-${ensurePadding(match[2])}-${ensurePadding(match[1])}`;
  }

  // Returning str in case it was already in ISO format
  // If not, Linked Events will return 400
  return str;
};

export const isoDateToHdsFormat = (date: string | null): string => {
  if (!date) {
    return '';
  }

  const newDate = new Date(date);
  return `${newDate.getDate()}.${newDate.getMonth() + 1}.${newDate.getFullYear()}`;
};

export const eventToTetPosting = (event: TetEvent, keywordType?: KeywordFn): TetPosting => {
  const parsedSpots = parseInt(event.custom_data?.spots || '', 10);
  const spots = parsedSpots >= 0 ? parsedSpots : 1;

  return {
    id: event.id,
    title: getLocalizedString(event.name),
    description: getLocalizedString(event.description),
    org_name: event.custom_data?.org_name || '',
    // TODO label is what is shown in address field
    // note that with GET /event/ all but @id are empty
    location: {
      name: getLocalizedString(event.location.name),
      label: getLocalizedString(event.location.name),
      value: event.location['@id'],
      street_address: getLocalizedString(event.location.street_address),
      city: getLocalizedString(event.location.address_locality),
      postal_code: event.location.postal_code,
    },
    start_date: isoDateToHdsFormat(event.start_time)!,
    end_date: isoDateToHdsFormat(event.end_time),
    date_published: event.date_published,
    contact_email: event.custom_data?.contact_email || '',
    contact_first_name: event.custom_data?.contact_first_name || '',
    contact_last_name: event.custom_data?.contact_last_name || '',
    contact_language: event.custom_data?.contact_language || 'fi',
    contact_phone: event.custom_data?.contact_phone || '',
<<<<<<< HEAD
    keywords: keywordType
      ? event.keywords
          .filter((keyword) => keywordType(keyword['@id']) === ClassificationType.KEYWORD)
          // note that with GET /event/ all but @id are empty
          .map((keyword) => ({
            name: getLocalizedString(keyword.name),
            label: getLocalizedString(keyword.name),
            value: keyword['@id'],
          }))
      : [],
    keywords_working_methods: keywordType
      ? event.keywords
          .map((keyword) => keyword['@id'])
          .filter((url) => keywordType(url) === ClassificationType.WORKING_METHOD)
      : [],
    keywords_attributes: keywordType
      ? event.keywords
          .map((keyword) => keyword['@id'])
          .filter((url) => keywordType(url) === ClassificationType.WORKING_FEATURE)
      : [],
=======
    keywords: event.keywords
      .filter(
        (keyword) =>
          ![workMethodDataSource, workFeaturesDataSource].includes(parseDataSourceFromKeywordUrl(keyword['@id'])),
      )
      // note that with GET /event/ all but @id are empty
      .map((keyword) => ({
        name: getLocalizedString(keyword.name),
        label: getLocalizedString(keyword.name),
        value: keyword['@id'],
      })),
    keywords_working_methods: event.keywords
      .map((keyword) => ({
        name: getLocalizedString(keyword.name),
        label: getLocalizedString(keyword.name),
        value: keyword['@id'],
      }))
      .filter((keyword) => parseDataSourceFromKeywordUrl(keyword.value) === workMethodDataSource),
    keywords_attributes: event.keywords
      .map((keyword) => ({
        name: getLocalizedString(keyword.name),
        label: getLocalizedString(keyword.name),
        value: keyword['@id'],
      }))
      .filter((keyword) => parseDataSourceFromKeywordUrl(keyword.value) === workMethodDataSource),
>>>>>>> fc6c6295
    spots,
  };
};

export const eventsToTetPostings = (events: TetEvents | undefined): TetPostings => {
  const postings: TetPostings = {
    draft: [],
    published: [],
  };

  if (!events) {
    return postings;
  }

  if (events.draft.length > 0) {
    postings.draft = events.draft.map((e) => eventToTetPosting(e));
  }

  if (events.published.length > 0) {
    postings.published = events.published.map((e) => eventToTetPosting(e));
  }

  return postings;
};

export const tetPostingToEvent = (posting: TetPosting): TetEventPayload => ({
  name: setLocalizedString(posting.title),
  location: { '@id': posting.location.value },
  description: setLocalizedString(posting.description),
  start_time: hdsDateToIsoFormat(posting.start_date)!,
  end_time: hdsDateToIsoFormat(posting.end_date),
  date_published: posting.date_published || null,
  keywords: [
    ...posting.keywords_working_methods.map((option) => option.value),
    ...posting.keywords_attributes.map((option) => option.value),
    ...posting.keywords.map((option) => option.value),
  ].map((url) => ({ '@id': url })),
  custom_data: {
    spots: posting.spots.toString(),
    org_name: posting.org_name,
    contact_email: posting.contact_email,
    contact_phone: posting.contact_phone,
    contact_language: posting.contact_language,
    contact_first_name: posting.contact_first_name,
    contact_last_name: posting.contact_last_name,
  },
});<|MERGE_RESOLUTION|>--- conflicted
+++ resolved
@@ -33,6 +33,13 @@
   return `${newDate.getDate()}.${newDate.getMonth() + 1}.${newDate.getFullYear()}`;
 };
 
+/**
+ * Convert event read from Linked Events API to form data.
+ *
+ * @param event
+ * @param keywordType If this function is set, it will be used to find classification data for the posting.
+ *    Othwerwise classification data is left empty, which is okay if we don't need to show it.
+ */
 export const eventToTetPosting = (event: TetEvent, keywordType?: KeywordFn): TetPosting => {
   const parsedSpots = parseInt(event.custom_data?.spots || '', 10);
   const spots = parsedSpots >= 0 ? parsedSpots : 1;
@@ -60,7 +67,6 @@
     contact_last_name: event.custom_data?.contact_last_name || '',
     contact_language: event.custom_data?.contact_language || 'fi',
     contact_phone: event.custom_data?.contact_phone || '',
-<<<<<<< HEAD
     keywords: keywordType
       ? event.keywords
           .filter((keyword) => keywordType(keyword['@id']) === ClassificationType.KEYWORD)
@@ -73,41 +79,22 @@
       : [],
     keywords_working_methods: keywordType
       ? event.keywords
-          .map((keyword) => keyword['@id'])
-          .filter((url) => keywordType(url) === ClassificationType.WORKING_METHOD)
+          .filter((keyword) => keywordType(keyword['@id']) === ClassificationType.WORKING_METHOD)
+          .map((keyword) => ({
+            name: getLocalizedString(keyword.name),
+            label: getLocalizedString(keyword.name),
+            value: keyword['@id'],
+          }))
       : [],
     keywords_attributes: keywordType
       ? event.keywords
-          .map((keyword) => keyword['@id'])
-          .filter((url) => keywordType(url) === ClassificationType.WORKING_FEATURE)
+          .filter((keyword) => keywordType(keyword['@id']) === ClassificationType.WORKING_FEATURE)
+          .map((keyword) => ({
+            name: getLocalizedString(keyword.name),
+            label: getLocalizedString(keyword.name),
+            value: keyword['@id'],
+          }))
       : [],
-=======
-    keywords: event.keywords
-      .filter(
-        (keyword) =>
-          ![workMethodDataSource, workFeaturesDataSource].includes(parseDataSourceFromKeywordUrl(keyword['@id'])),
-      )
-      // note that with GET /event/ all but @id are empty
-      .map((keyword) => ({
-        name: getLocalizedString(keyword.name),
-        label: getLocalizedString(keyword.name),
-        value: keyword['@id'],
-      })),
-    keywords_working_methods: event.keywords
-      .map((keyword) => ({
-        name: getLocalizedString(keyword.name),
-        label: getLocalizedString(keyword.name),
-        value: keyword['@id'],
-      }))
-      .filter((keyword) => parseDataSourceFromKeywordUrl(keyword.value) === workMethodDataSource),
-    keywords_attributes: event.keywords
-      .map((keyword) => ({
-        name: getLocalizedString(keyword.name),
-        label: getLocalizedString(keyword.name),
-        value: keyword['@id'],
-      }))
-      .filter((keyword) => parseDataSourceFromKeywordUrl(keyword.value) === workMethodDataSource),
->>>>>>> fc6c6295
     spots,
   };
 };
