import 'react-toastify/dist/ReactToastify.css';

import AuthProvider from 'tet/admin/auth/AuthProvider';
import Footer from 'tet/admin/components/footer/Footer';
import Header from 'tet/admin/components/header/Header';
import { getBackendDomain } from 'tet/admin/backend-api/backend-api';
import createQueryClient from 'tet/admin/query-client/create-query-client';
import { AppProps } from 'next/app';
import { appWithTranslation } from 'next-i18next';
import React from 'react';
import { QueryClientProvider } from 'react-query';
import BackendAPIProvider from 'shared/backend-api/BackendAPIProvider';
import BaseApp from 'shared/components/app/BaseApp';
import PreviewContextProvider from 'tet/admin/store/PreviewContext';
import { DialogContextProvider } from 'tet/admin/store/DialogContext';
import Portal from 'tet/admin/components/base/Portal';
import ConfirmDialog from 'tet/admin/components/base/ConfirmDialog';

const App: React.FC<AppProps> = (appProps) => (
  <BackendAPIProvider baseURL={getBackendDomain()}>
    <QueryClientProvider client={createQueryClient()}>
<<<<<<< HEAD
      <DialogContextProvider>
        <PreviewContextProvider>
=======
      <AuthProvider>
        <DialogContextProvider>
>>>>>>> e56f069b
          <BaseApp header={<Header />} footer={<Footer />} {...appProps} />
          <Portal>
            <ConfirmDialog />
          </Portal>
<<<<<<< HEAD
        </PreviewContextProvider>
      </DialogContextProvider>
=======
        </DialogContextProvider>
      </AuthProvider>
>>>>>>> e56f069b
    </QueryClientProvider>
  </BackendAPIProvider>
);

export default appWithTranslation(App);<|MERGE_RESOLUTION|>--- conflicted
+++ resolved
@@ -19,24 +19,16 @@
 const App: React.FC<AppProps> = (appProps) => (
   <BackendAPIProvider baseURL={getBackendDomain()}>
     <QueryClientProvider client={createQueryClient()}>
-<<<<<<< HEAD
       <DialogContextProvider>
         <PreviewContextProvider>
-=======
-      <AuthProvider>
-        <DialogContextProvider>
->>>>>>> e56f069b
-          <BaseApp header={<Header />} footer={<Footer />} {...appProps} />
-          <Portal>
-            <ConfirmDialog />
-          </Portal>
-<<<<<<< HEAD
+          <AuthProvider>
+            <BaseApp header={<Header />} footer={<Footer />} {...appProps} />
+            <Portal>
+              <ConfirmDialog />
+            </Portal>
+          </AuthProvider>
         </PreviewContextProvider>
       </DialogContextProvider>
-=======
-        </DialogContextProvider>
-      </AuthProvider>
->>>>>>> e56f069b
     </QueryClientProvider>
   </BackendAPIProvider>
 );
