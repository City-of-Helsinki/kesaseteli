import { Button, IconCross, IconEye, IconUpload, IconSaveDiskette } from 'hds-react';
import cloneDeep from 'lodash/cloneDeep';
import { useTranslation } from 'next-i18next';
import React, { useContext } from 'react';
import { useFormContext } from 'react-hook-form';
import FormSection from 'shared/components/forms/section/FormSection';
import { $Grid, $GridCell } from 'shared/components/forms/section/FormSection.sc';
import useConfirm from 'shared/hooks/useConfirm';
import { useTheme } from 'styled-components';
import useDeleteTetPosting from 'tet/admin/hooks/backend/useDeleteTetPosting';
import { PreviewContext } from 'tet/admin/store/PreviewContext';
import TetPosting from 'tet-shared/types/tetposting';
import { tetPostingToEvent } from 'tet-shared/backend-api/transformations';
import useUpsertTetPosting from 'tet/admin/hooks/backend/useUpsertTetPosting';
<<<<<<< HEAD
import { ImageObject } from 'tet-shared/types/linkedevents';

// TODO When TETP-222 is implemented, we can replace this with an API call to backend,
// which returns a URL representing the image object.
export const uploadImage = async (image?: File): Promise<ImageObject> => {
  await new Promise((r) => setTimeout(r, 2000));
  return {
    url: 'https://linkedevents-api.dev.hel.ninja/linkedevents-dev/media/images/testimage_9gcuSik.png',
    '@id': 'https://linkedevents-api.dev.hel.ninja/linkedevents-dev/v1/image/4234/',
  };
};
=======
import InfoDialog from 'tet/admin/components/InfoDialog';
>>>>>>> 2641b6b7

const ActionButtons: React.FC = () => {
  const { setPreviewVisibility, setTetPostingData, setFormValid } = useContext(PreviewContext);
  const deleteTetPosting = useDeleteTetPosting();
  const upsertTetPosting = useUpsertTetPosting();
  const { confirm } = useConfirm();
  const { t } = useTranslation();
  const {
    getValues,
    handleSubmit,
    trigger,
    formState: { isSubmitting },
    reset,
  } = useFormContext<TetPosting>();
  const theme = useTheme();
  const posting = getValues();
  const [showInfoDialog, setShowInfoDialog] = React.useState(false);

  const allowPublish = posting.date_published === null;
  const allowDelete = !!posting.id;

  const showPreview = async () => {
    const isValid = await trigger();
    const values = getValues();
    setTetPostingData(cloneDeep(values));
    setFormValid(isValid);
    setPreviewVisibility(true);
  };

  const deletePostingHandler = async () => {
    await showDeleteConfirm();
  };

  const showDeleteConfirm = async () => {
    const isConfirmed = await confirm({
      header: t('common:delete.confirmation', { posting: posting.title }),
      submitButtonLabel: t('common:delete.deletePosting'),
    });

    if (isConfirmed) {
      deleteTetPosting.mutate(posting);
    }
  };

  const saveHandler = async (validatedPosting: TetPosting): void => {
    console.log(validatedPosting);
    // Upload image if user has selected a new image
    // const imageId = validatedPosting.image ? await uploadImage(validatedPosting.image)['@id'] : undefined;

    const event = tetPostingToEvent({
      posting: validatedPosting,
      // imageId,
    });
    console.log(event);
    upsertTetPosting.mutate({
      id: validatedPosting.id,
      event,
    });
  };

  const saveDraftHandler = (): void => {
    reset({ ...posting }, { keepValues: true });
    if (
      posting.title === '' ||
      posting.org_name === '' ||
      posting.location?.value === '' ||
      posting.location === null
    ) {
      setShowInfoDialog(true);
    } else {
      const event = tetPostingToEvent(posting, false);

      upsertTetPosting.mutate({
        id: posting.id,
        event,
      });
    }
  };

  const publishPostingHandler = async (validatedPosting: TetPosting): Promise<void> => {
    const isConfirmed = await confirm({
      header: t('common:publish.confirmation', { posting: posting.title }),
      content: t('common:application.publishTerms'),
      linkText: t('common:application.termsLink'),
      link: '/TET-alusta-kayttoehdot.pdf',
      submitButtonLabel: t('common:publish.publishPosting'),
    });

    if (isConfirmed) {
      const event = tetPostingToEvent({
        posting: validatedPosting,
        publish: true,
      });

      upsertTetPosting.mutate({
        id: validatedPosting.id,
        event,
      });
    }
  };

  return (
    <FormSection withoutDivider>
      <$GridCell as={$Grid} $colSpan={12}>
        <$GridCell $colSpan={3}>
          {allowPublish ? (
            <Button
              onClick={saveDraftHandler}
              disabled={isSubmitting}
              iconLeft={<IconSaveDiskette />}
              css={`
                background-color: transparent;
                color: ${theme.colors.black90};
                border: ${theme.colors.black90} !important;
              `}
            >
              {t('common:editor.saveDraft')}
            </Button>
          ) : (
            <Button
              onClick={handleSubmit(saveHandler)}
              disabled={isSubmitting}
              iconLeft={<IconSaveDiskette />}
              css={`
                background-color: transparent;
                color: ${theme.colors.black90};
                border: ${theme.colors.black90} !important;
              `}
            >
              {t('common:editor.savePublished')}
            </Button>
          )}
        </$GridCell>
        {allowDelete ? (
          <$GridCell $colSpan={3}>
            <Button
              variant="supplementary"
              iconLeft={<IconCross />}
              disabled={isSubmitting}
              onClick={deletePostingHandler}
              css={`
                background-color: transparent;
                color: ${theme.colors.black90};
              `}
            >
              {t('common:editor.deletePosting')}
            </Button>
          </$GridCell>
        ) : (
          <$GridCell $colSpan={3}>{null}</$GridCell>
        )}
        <$GridCell $colSpan={3}>
          <Button disabled={isSubmitting} iconLeft={<IconEye />} onClick={showPreview}>
            {t('common:editor.preview')}
          </Button>
        </$GridCell>
        {allowPublish && (
          <$GridCell $colSpan={3}>
            <Button
              variant="success"
              disabled={isSubmitting}
              iconLeft={<IconUpload />}
              onClick={handleSubmit(publishPostingHandler)}
            >
              {t('common:editor.publish')}
            </Button>
          </$GridCell>
        )}
      </$GridCell>
      <InfoDialog isOpen={showInfoDialog} close={() => setShowInfoDialog(false)} />
    </FormSection>
  );
};

export default ActionButtons;<|MERGE_RESOLUTION|>--- conflicted
+++ resolved
@@ -12,21 +12,7 @@
 import TetPosting from 'tet-shared/types/tetposting';
 import { tetPostingToEvent } from 'tet-shared/backend-api/transformations';
 import useUpsertTetPosting from 'tet/admin/hooks/backend/useUpsertTetPosting';
-<<<<<<< HEAD
-import { ImageObject } from 'tet-shared/types/linkedevents';
-
-// TODO When TETP-222 is implemented, we can replace this with an API call to backend,
-// which returns a URL representing the image object.
-export const uploadImage = async (image?: File): Promise<ImageObject> => {
-  await new Promise((r) => setTimeout(r, 2000));
-  return {
-    url: 'https://linkedevents-api.dev.hel.ninja/linkedevents-dev/media/images/testimage_9gcuSik.png',
-    '@id': 'https://linkedevents-api.dev.hel.ninja/linkedevents-dev/v1/image/4234/',
-  };
-};
-=======
 import InfoDialog from 'tet/admin/components/InfoDialog';
->>>>>>> 2641b6b7
 
 const ActionButtons: React.FC = () => {
   const { setPreviewVisibility, setTetPostingData, setFormValid } = useContext(PreviewContext);
