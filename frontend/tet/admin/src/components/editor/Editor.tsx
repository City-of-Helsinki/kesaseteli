import React, { useEffect, useContext } from 'react';
import CompanyInfo from 'tet/admin/components/editor/companyInfo/CompanyInfo';
import PostingDetails from 'tet/admin/components/editor/postingDetails/PostingDetails';
import ContactPerson from 'tet/admin/components/editor/contactPerson/ContactPerson';
import { FormProvider, useForm } from 'react-hook-form';
import TetPosting from 'tet/admin/types/tetposting';
import ActionButtons from 'tet/admin/components/editor/form/ActionButtons';
import EditorErrorNotification from 'tet/admin/components/editor/EditorErrorNotification';
import useUpsertTetPosting from 'tet/admin/hooks/backend/useUpsertTetPosting';
import HiddenIdInput from 'tet/admin/components/editor/HiddenIdInput';
import Classification from 'tet/admin/components/editor/classification/Classification';
import { DevTool } from '@hookform/devtools';
<<<<<<< HEAD
import { PreviewContext } from 'tet/admin/store/PreviewContext';

const initialValuesForNew: TetPosting = {
  title: '',
  description: '',
  location: '',
  spots: 3,
  contact_first_name: 'test',
  contact_last_name: '',
  contact_email: '',
  contact_phone: '',
  contact_language: 'fi',
  start_date: '',
  end_date: '',
  date_published: '',
  org_name: '',
  keywords_working_methods: [],
  keywords_attributes: [],
  keywords: [],
};
=======
import { tetPostingToEvent } from 'tet/admin/backend-api/transformations';
>>>>>>> c05eb7ac

type EditorProps = {
  // eslint-disable-next-line react/require-default-props
  initialValue?: TetPosting;
};

export type EditorSectionProps = {
  initialValue: TetPosting;
};

// add new posting / edit existing
const Editor: React.FC<EditorProps> = ({ initialValue }) => {
  const methods = useForm<TetPosting>({
    reValidateMode: 'onChange',
    criteriaMode: 'all',
    defaultValues: initialValue || {
      contact_language: 'fi',
      keywords_working_methods: [],
      keywords_attributes: [],
      spots: 1,
    },
  });

  const { tetData } = useContext(PreviewContext);

  useEffect(() => {
    console.log('tesg');
    methods.reset({
      contact_first_name: tetData.contact_first_name,
      contact_last_name: tetData.contact_last_name,
      contact_phone: tetData.contact_phone,
      contact_email: tetData.contact_email,
      org_name: tetData.org_name,
      title: tetData.title,
      spots: tetData.spots,
      description: tetData.description,
      start_date: tetData.start_date,
      end_date: tetData.end_date,
    });
  }, [tetData, methods.reset]);

  const upsertTetPosting = useUpsertTetPosting();

  const handleSuccess = (validatedPosting: TetPosting): void => {
    const event = tetPostingToEvent(validatedPosting);
    upsertTetPosting.mutate({
      id: validatedPosting.id,
      event,
    });
  };

  const submitHandler = async () => {
    const chosenWorkMethods = methods.getValues('keywords_working_methods');
    const validationResults = await methods.trigger();

    if (!chosenWorkMethods.length) {
      methods.setError('keywords_working_methods', {
        type: 'manual',
        message: 'Valitse yksi',
      });
    } else {
      methods.clearErrors('keywords_working_methods');
      if (validationResults) {
        void methods.handleSubmit(handleSuccess)();
      }
    }
  };

  console.log(`Editing posting ${JSON.stringify(initialValue, null, 2)}`);

  return (
    <>
      <FormProvider {...methods}>
        <form aria-label="add/modify tet posting">
          <HiddenIdInput id="id" initialValue={initialValue?.id} />
          <p>* pakollinen tieto</p>
          <EditorErrorNotification />
          <CompanyInfo />
          <ContactPerson />
          <PostingDetails />
          <Classification />
          <ActionButtons onSubmit={submitHandler} />
        </form>
      </FormProvider>
      <DevTool control={methods.control} />
    </>
  );
};

export default Editor;<|MERGE_RESOLUTION|>--- conflicted
+++ resolved
@@ -10,30 +10,8 @@
 import HiddenIdInput from 'tet/admin/components/editor/HiddenIdInput';
 import Classification from 'tet/admin/components/editor/classification/Classification';
 import { DevTool } from '@hookform/devtools';
-<<<<<<< HEAD
 import { PreviewContext } from 'tet/admin/store/PreviewContext';
-
-const initialValuesForNew: TetPosting = {
-  title: '',
-  description: '',
-  location: '',
-  spots: 3,
-  contact_first_name: 'test',
-  contact_last_name: '',
-  contact_email: '',
-  contact_phone: '',
-  contact_language: 'fi',
-  start_date: '',
-  end_date: '',
-  date_published: '',
-  org_name: '',
-  keywords_working_methods: [],
-  keywords_attributes: [],
-  keywords: [],
-};
-=======
 import { tetPostingToEvent } from 'tet/admin/backend-api/transformations';
->>>>>>> c05eb7ac
 
 type EditorProps = {
   // eslint-disable-next-line react/require-default-props
@@ -60,7 +38,6 @@
   const { tetData } = useContext(PreviewContext);
 
   useEffect(() => {
-    console.log('tesg');
     methods.reset({
       contact_first_name: tetData.contact_first_name,
       contact_last_name: tetData.contact_last_name,
@@ -72,6 +49,8 @@
       description: tetData.description,
       start_date: tetData.start_date,
       end_date: tetData.end_date,
+      keywords_working_methods: [],
+      keywords_attributes: [],
     });
   }, [tetData, methods.reset]);
 
