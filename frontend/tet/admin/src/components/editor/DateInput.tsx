import React from 'react';
import TetPosting from 'tet-shared/types/tetposting';
import { useFormContext, Controller, RegisterOptions } from 'react-hook-form';
import { DateInput as HdsDateInput } from 'hds-react';
import Id from 'shared/types/id';
import { useTranslation } from 'next-i18next';
import { Language } from 'shared/i18n/i18n';

type Props = {
  id: Id<TetPosting>;
  testId?: string;
  label: string;
  registerOptions?: RegisterOptions;
  required: boolean;
  minDate?: Date;
  helperText?: string;
};

<<<<<<< HEAD
const DateInput: React.FC<Props> = ({ id, label, registerOptions, required = false, minDate, testId }) => {
=======
const DateInput: React.FC<Props> = ({ id, label, registerOptions, required = false, minDate, helperText }) => {
>>>>>>> f1e096f4
  const { control } = useFormContext<TetPosting>();
  const { i18n } = useTranslation();
  return (
    <Controller
      name={id}
      render={({ field: { onChange, value }, fieldState: { error, invalid } }) => (
        <HdsDateInput
          disableConfirmation
          data-testid={testId}
          id={id}
          label={label}
          onChange={onChange}
          value={value ? String(value) : ''}
          required={required}
          invalid={invalid}
          language={i18n.language as Language}
          errorText={error ? error.message : ''}
          minDate={minDate}
          helperText={helperText}
        />
      )}
      control={control}
      rules={registerOptions}
    ></Controller>
  );
};

export default DateInput;<|MERGE_RESOLUTION|>--- conflicted
+++ resolved
@@ -8,19 +8,15 @@
 
 type Props = {
   id: Id<TetPosting>;
-  testId?: string;
   label: string;
   registerOptions?: RegisterOptions;
   required: boolean;
   minDate?: Date;
   helperText?: string;
+  testId?: string;
 };
 
-<<<<<<< HEAD
-const DateInput: React.FC<Props> = ({ id, label, registerOptions, required = false, minDate, testId }) => {
-=======
-const DateInput: React.FC<Props> = ({ id, label, registerOptions, required = false, minDate, helperText }) => {
->>>>>>> f1e096f4
+const DateInput: React.FC<Props> = ({ id, label, registerOptions, required = false, minDate, helperText , testId}) => {
   const { control } = useFormContext<TetPosting>();
   const { i18n } = useTranslation();
   return (
@@ -29,8 +25,8 @@
       render={({ field: { onChange, value }, fieldState: { error, invalid } }) => (
         <HdsDateInput
           disableConfirmation
+          id={id}
           data-testid={testId}
-          id={id}
           label={label}
           onChange={onChange}
           value={value ? String(value) : ''}
@@ -48,4 +44,4 @@
   );
 };
 
-export default DateInput;+export default DateInput;
