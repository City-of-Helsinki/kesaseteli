--- conflicted
+++ resolved
@@ -56,16 +56,6 @@
           />
         </$GridCell>
       </$GridCell>
-<<<<<<< HEAD
-      <$GridCell
-        as={$Grid}
-        $colSpan={12}
-        css={`
-          row-gap: ${theme.spacing.xl};
-        `}
-      ></$GridCell>
-=======
->>>>>>> 83e1a26f
     </FormSection>
   );
 };
