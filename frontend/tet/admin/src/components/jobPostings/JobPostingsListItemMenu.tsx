import * as React from 'react';
import { IconPen, IconEye, IconPlusCircle, IconCrossCircle } from 'hds-react';
import { $Menu, $MenuItem } from 'tet/admin/components/jobPostings/JobPostingsListItemMenu.sc';
import { useRouter } from 'next/router';
import { useTranslation } from 'next-i18next';
import useConfirm from 'tet/admin/hooks/context/useConfirm';
import TetPosting from 'tet/admin/types/tetposting';
import useDeleteTetPosting from 'tet/admin/hooks/backend/useDeleteTetPosting';

type JobPostingsListItemMenuProps = {
  posting: TetPosting;
  onClickOutside: () => void;
  show: boolean;
};

const JobPostingsListItemMenu: React.FC<JobPostingsListItemMenuProps> = (props) => {
  const { t } = useTranslation();
  const { confirm } = useConfirm();
  const ref = React.useRef<HTMLDivElement>(null);
  const router = useRouter();
  const { posting, onClickOutside, show } = props;
  const deleteTetPosting = useDeleteTetPosting();

  React.useEffect(() => {
    const handleClickOutside = (event: MouseEvent): void => {
      if (ref.current && !ref.current.contains(event.target as HTMLElement)) {
        onClickOutside && onClickOutside();
      }
    };
    document.addEventListener('click', handleClickOutside, true);

    return () => {
      document.removeEventListener('click', handleClickOutside, true);
    };
  }, [onClickOutside]);

  const editPostingHandler = (): void => {
<<<<<<< HEAD
    router.push(`/edit/${posting.id}`);
=======
    void router.push({
      pathname: '/editstatic',
      query: { id: postingId },
    });
>>>>>>> 5a24a13a
  };

  const deletePostingHandler = async () => {
    //TODO
    await showConfirm();
  };
  const showConfirm = async () => {
    const isConfirmed = await confirm(t('common:delete.confirmation', { posting: posting.title }));

    if (isConfirmed) {
      deleteTetPosting.mutate(posting);
    } else {
      console.log('not confirmed');
    }
  };

  if (!show) return null;

  return (
    <$Menu ref={ref}>
      <ul>
        <$MenuItem>
          <IconEye />
          <span>{t('common:application.jobPostings.menu.publishNow')}</span>
        </$MenuItem>
        <$MenuItem onClick={editPostingHandler}>
          <IconPen />
          <span>{t('common:application.jobPostings.menu.edit')}</span>
        </$MenuItem>
        <$MenuItem>
          <IconPlusCircle />
          <span>{t('common:application.jobPostings.menu.copy')}</span>
        </$MenuItem>
        <$MenuItem onClick={deletePostingHandler}>
          <IconCrossCircle color={'#b01038'} />
          <span>{t('common:application.jobPostings.menu.delete')}</span>
        </$MenuItem>
      </ul>
    </$Menu>
  );
};

export default JobPostingsListItemMenu;<|MERGE_RESOLUTION|>--- conflicted
+++ resolved
@@ -35,14 +35,10 @@
   }, [onClickOutside]);
 
   const editPostingHandler = (): void => {
-<<<<<<< HEAD
-    router.push(`/edit/${posting.id}`);
-=======
     void router.push({
       pathname: '/editstatic',
-      query: { id: postingId },
+      query: { id: posting.id },
     });
->>>>>>> 5a24a13a
   };
 
   const deletePostingHandler = async () => {
