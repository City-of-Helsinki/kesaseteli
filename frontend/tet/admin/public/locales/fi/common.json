--- conflicted
+++ resolved
@@ -38,13 +38,10 @@
 	},
   "application": {
 		"backToFrontPage": "Takaisin etusivulle",
-<<<<<<< HEAD
 		"publishTerms": "Julkaisun yhteydessä hyväksyt",
 		"termsLink": "käyttöehdot",
-=======
 		"createTerms": "Olen esihenkilöasemassa tai keskustellut esihenkilön kanssa ilmoituksen teosta.",
 		"accept": "Hyväksy",
->>>>>>> 46417aa3
     "jobPostings": {
       "title": "TET-paikkailmoitukset",
       "noPostingsFound": "Sinulla ei ole vielä yhtään TET-paikkaa.",
@@ -65,8 +62,9 @@
     }
   },
   "editor": {
-		"companyInfo": "Yrityksen tiedot",
-		"companyInfoFetch": "Yrityksen tiedot on haettu YTJS:stä",
+		"companyInfo": "Työnantajan tiedot",
+    "helsinkiCity": "Helsingin kaupunki",
+		"companyInfoFetch": "Tiedot on haettu tunnistautumisen yhteydessä.",
     "newTitle": "Uusi TET-paikka",
     "editTitle": "Muokkaa TET-paikkaa",
 		"copyTitle": "Kopioi TET-paikka",
