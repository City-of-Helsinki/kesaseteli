{
  "appName": "TET-paikat",
  "header": {
    "loginLabel": "Kirjaudu palveluun",
    "logoutLabel": "Kirjaudu ulos",
    "userAriaLabelPrefix": "Käyttäjä:",
    "linkSkipToContent": "Siirry sisältöön",
    "menuToggleAriaLabel": "Valikko",
    "languageMenuButtonAriaLabel": "Valitse kieli"
  },
  "errorPage": {
    "title": "Tapahtui odottamaton virhe",
    "message": "Jokin meni pieleen. Sivun uudelleenlataaminen saattaa auttaa.",
    "retry": "Lataa sivu uudelleen",
    "logout": "Kirjaudu ulos"
  },
  "404Page": {
    "pageNotFoundLabel": "Sivua ei löytynyt",
    "pageNotFoundContent": "Voi ei, jokin meni nyt valitettavasti vikaan. Kokeile mennä <lnk>tästä</lnk> takaisin etusivulle."
  },
  "loginPage": {
    "logoutMessageLabel": "Olet kirjautunut ulos",
    "errorLabel": "Tapahtui tuntematon virhe. Kirjaudu uudelleen sisään",
    "sessionExpiredLabel": "Käyttäjäsessio vanhentui. Kirjaudu uudelleen sisään",
    "infoLabel": "Tietoa työnantajan edustajien henkilötietojen käsittelystä",
    "logoutInfoContent": "Sinut on kirjattu ulos. Jos haluat jatkaa asiointia palvelussa, kirjaudu uudelleen sisään klikkaamalla alla olevasta painikkeesta.",
    "infoContent": {
      "listHeading": "TET-paikkailmoituksen tekemistä varten Helsingin kaupunki käsittelee seuraavia tarpeellisia tietoja:",
      "bullet1": "Hakemuksen täyttäjän nimi (haetaan suomi.fi:stä tunnistautumisen yhteydessä)",
      "bullet2": "Nimeämänne yhteyshenkilön nimi, puhelinnumero ja sähköpostiosoite (syötetään asiointipalveluun)",
      "bullet3": "Työnantajaorganisaation nimi, Y-tunnus ja osoite (syötetään asiointipalveluun)",
      "moreInfo": "Lisätietoja henkilötietojen käsittelystä (mm. oikeusperusteet ja säilytysajat) TET-paikkojen ilmoituspalvelussa löydät <a>opintohallintorekisteristä</a>",
      "registerRights1": "Rekisteröidyllä on oikeuksia liittyen henkilötietoihin ja niiden käsittelyyn Helsingin kaupungilla.",
      "registerRights2": "Rekisteröity voi muun muassa tarkistaa mitä tietoja hänestä on kerätty. Lisätietoja oikeuksista ja niiden toteuttamisesta <a>Helsingin kaupungin tietosuojasivulla</a>."
    }
  },
	"dialog": {
		"cancel": "Peruuta"
	},
  "application": {
		"backToFrontPage": "Takaisin etusivulle",
		"publishTerms": "Julkaisun yhteydessä hyväksyt",
		"termsLink": "käyttöehdot",
		"createTerms": "Olen esihenkilöasemassa tai keskustellut esihenkilön kanssa ilmoituksen teosta.",
		"accept": "Hyväksy",
    "jobPostings": {
      "title": "TET-paikkailmoitukset",
      "noPostingsFound": "Sinulla ei ole vielä yhtään TET-paikkaa.",
      "addNewPosting": "Lisää uusi harjoittelupaikka",
			"publishedPostings": "TET-paikat",
			"draftPostings": "Keskeneräiset ilmoitukset",
			"openSpots_one": "{{count}} TET-paikka",
			"openSpots_other": "{{count}} TET-paikkaa",
			"published": "Julkaistu",
			"notPublished": "Ei julkaistu",
			"total": "kpl",
			"menu": {
				"publishNow": "Julkaise nyt",
				"edit": "Muokkaa",
				"copy": "Tee kopio",
				"delete": "Poista"
			}
    }
  },
  "editor": {
		"formLabel": "Lisää TET-paikka tai muokkaa",
		"companyInfo": "Työnantajan tiedot",
    "helsinkiCity": "Helsingin kaupunki",
		"companyInfoFetch": "Tiedot on haettu tunnistautumisen yhteydessä.",
    "newTitle": "Uusi TET-paikka",
    "editTitle": "Muokkaa TET-paikkaa",
		"copyTitle": "Kopioi TET-paikka",
    "saveDraft": "Tallenna julkaisematta",
    "savePublished": "Tallenna ja julkaise",
    "deletePosting": "Poista ilmoitus",
    "preview": "Siirry esikatseluun",
    "publish": "Julkaise",
    "notificationTitle": "Täytä puuttuvat tai virheelliset tiedot",
		"backToEdit": "Takaisin lomakkeelle",
		"requiredInfo": "merkityt kentät ovat pakollisia",
		"preview": "Esikatselu",
    "loadingError": "Tapahtuman latauksessa tapahtui virhe. Yritäthän myöhemmin uudestaan.",
    "language": "TET-paikan kielisyys",
		"leaveConfirm": "Muutoksia ei ole tallennettu. Haluatko silti poistua?",
		"draftInfoHeader": "Täytä vaaditut kentät",
		"draftInfoContent": "Täytä <1>tehtävänimike</1>, <1>toimipiste</1> ja <1>osoite</1> tallentaaksesi keskeneräisen ilmoituksen", 
		"close": "Sulje",
    "employerInfo": {
			"contactPerson": "Yhteyshenkilö",
      "header": "TET-paikan tiedot",
      "addressNeededLabel": "TET-paikka suoritetaan eri osoitteessa",
      "departmentLabel": "Toimipiste tai osasto",
			"address": "Osoite",
			"streetAddress": "Katuosoite"
    },
    "posting": {
      "header": "TET-paikan kuvaus",
      "title": "Tehtävänimike",
      "description": "Vapaa kuvaus TET-paikasta",
      "workHoursNotice": "Työaika on aina sama 30h per viikko.",
      "startDateLabel": "Alkaen",
      "endDateLabel": "Päättyen",
<<<<<<< HEAD
			"endDateHelperText": "Jos TET-paikka on jatkuva, jätä päättymisaika tyhjäksi",
      "spotsLabel": "TET-paikat",
=======
      "spotsLabel": "Työharjoittelupaikkoja",
			"spotsIncrease": "Lisää yhdellä",
			"spotsDecrease": "Vähennä yhdellä",
>>>>>>> 9c34e146
			"contactFirstName": "Etunimi",
			"contactLastName": "Sukunimi",
			"contactPhone": "Puhelin",
			"contactEmail": "Sähköposti",
			"contactLanguage": "TET-jaksolla käytetty kieli",
			"contactLanguageFi": "Suomi",
			"contactLanguageSv": "Ruotsi",
			"contactLanguageEn": "Englanti",
			"validation": {
				"required": "Tieto vaaditaan",
				"email": "Syötä sähköposti oikeassa muodossa",
				"max": "Maksimimerkkimäärä ylittyy",
				"phone": "Syötä oikeassa muodossa",
				"name": "Syötä nimi ilman erikoismerkkejä ja kirjaimia",
				"isSet": "Valitse vähintään yksi"
			}
    },
		"classification": {
			"classifications": "Luokittelut",
			"workMethod": "Työtapa",
			"workFeature": "Työn ominaisuudet",
			"keywords": "Avainsanat",
			"search": "Hae"
  	},
    "combobox": {
      "toggleButtonAriaLabel": "Näytä/piilota vaihtoehdot",
      "clearButtonAriaLabel": "Tyhjennä valinnat",
      "selectedItemRemoveButtonAriaLabel": "Poista valinta"
    }
  },
	"postingTemplate": {
		"spots": "TET-paikkoja",
		"contact": "Yhteystiedot",
		"description": "Kuvaus",
		"share": "Jaa tapahtuma",
		"dateAndTime": "Päivä ja aika",
		"location": "Paikka",
		"languages": "TET-paikassa käytettävät kielet"
	},
  "footer": {
    "copyrightText": "Helsingin kaupunki",
    "allRightsReservedText": "Kaikki oikeudet pidätetään",
    "accessibilityStatement": "Saavutettavuusseloste",
    "accessibilityStatementLink": "https://www.hel.fi/helsinki/fi/kaupunki-ja-hallinto/tietoa-helsingista/tietoa-hel-fista/saavutettavuus/saavutettavuusselosteet",
    "privacyPolicy": "Rekisteriseloste",
    "privacyPolicyLink": "https://www.hel.fi/static/liitteet-2019/Kaupunginkanslia/Rekisteriselosteet/Kasko/Perusopetuksen opintohallinnon rekisteri.pdf",
    "feedback": "Anna palautetta",
    "feedbackLink": "https://www.hel.fi/helsinki/fi/kaupunki-ja-hallinto/osallistu-ja-vaikuta/palaute",
		"newTab": "linkki avautuu uuteen välilehteen"
  },
  "languages": {
    "fi": "Suomeksi",
    "sv": "På svenska",
    "en": "In English"
  },
  "termsAndConditionsLink": "https://kesaseteli.fi/etusivu/tyonantajalle/",
  "error": {
    "generic": {
      "label": "Tapahtui tuntematon virhe",
      "text": " Yritä myöhemmin uudelleen"
    },
    "attachments": {
      "title": "Tiedoston latauksessa tapahtui virhe",
      "tooBig": "Tiedosto on liian iso",
      "fileType": "Tiedoston tyyppi ei ole sallittu."
    }
  },
  "api": {
    "saveErrorTitle": "Virhe TET-paikan tallentamisesssa",
    "saveErrorMessage": "TET-paikan luonti tai päivitys ei onnistunut.",
    "publishErrorTitle": "Virhe TET-paikan julkaisemisessa",
    "publishErrorMessage": "TET-paikan julkaisu ei onnistunut."
  },
  "upload": {
		"successMessage": "TET-paikka tallennettiin",
    "isUploading": "Lähetetään...",
    "errorTitle": "Lähetys epäonnistui",
    "errorMessage": "Jotain meni pieleen. Yritä myöhemmin uudelleen."
  },
  "delete": {
		"deletePosting": "Poista TET-paikka",
		"confirmation": "Haluatko varmasti poistaa TET-paikan {{posting}}?",
		"successTitle": "TET-paikka poistettiin",
    "errorTitle": "Poistaminen epäonnistui",
    "errorMessage": "Jotain meni pieleen. Yritä myöhemmin uudelleen."
  },
  "publish": {
		"publishPosting": "Julkaise TET-paikka",
		"confirmation": "Haluatko varmasti julkaista TET-paikan {{posting}}?",
		"successTitle": "TET-paikka julkaistiin",
    "saveSuccessMessage": "TET-paikka tallennettiin ja julkaistiin",
    "errorTitle": "Julkaiseminen epäonnistui",
    "errorMessage": "Jotain meni pieleen. Yritä myöhemmin uudelleen."
  },
  "applications": {
    "sections": {
      "attachments": {
        "types": {
          "employment_contract": {
            "title": "Työsopimus",
            "message": ""
          },
          "payslip": {
            "title": "TET-todistus",
            "message": ""
          }
        },
        "add": "Liitä tiedosto",
        "remove": "Poista tiedosto"
      }
    }
  },
	"map": {
		"readMore": "Lue lisää",
		"showList": "Näytä tulokset listana",
		"showMap": "Näytä tulokset kartalla",
    "helsinkiCity": "Helsingin kaupunki"
	}
}<|MERGE_RESOLUTION|>--- conflicted
+++ resolved
@@ -46,7 +46,7 @@
     "jobPostings": {
       "title": "TET-paikkailmoitukset",
       "noPostingsFound": "Sinulla ei ole vielä yhtään TET-paikkaa.",
-      "addNewPosting": "Lisää uusi harjoittelupaikka",
+      "addNewPosting": "Lisää uusi TET-paikka",
 			"publishedPostings": "TET-paikat",
 			"draftPostings": "Keskeneräiset ilmoitukset",
 			"openSpots_one": "{{count}} TET-paikka",
@@ -100,14 +100,10 @@
       "workHoursNotice": "Työaika on aina sama 30h per viikko.",
       "startDateLabel": "Alkaen",
       "endDateLabel": "Päättyen",
-<<<<<<< HEAD
 			"endDateHelperText": "Jos TET-paikka on jatkuva, jätä päättymisaika tyhjäksi",
       "spotsLabel": "TET-paikat",
-=======
-      "spotsLabel": "Työharjoittelupaikkoja",
 			"spotsIncrease": "Lisää yhdellä",
 			"spotsDecrease": "Vähennä yhdellä",
->>>>>>> 9c34e146
 			"contactFirstName": "Etunimi",
 			"contactLastName": "Sukunimi",
 			"contactPhone": "Puhelin",
