import { Button, Dialog, DialogVariant } from 'hds-react';
import * as React from 'react';
import { useTranslation } from 'react-i18next';

export type ModalProps = {
  id: string;
  submitButtonLabel: string;
<<<<<<< HEAD
  cancelButtonLabel: string;
=======
  submitButtonIcon?: React.ReactNode;
  headerIcon?: React.ReactNode;
>>>>>>> 5a24a13a
  actionDisabled?: boolean;
  title?: string;
  className?: string;
  isOpen: boolean;
  scrollable?: boolean;
  variant?: DialogVariant;
  handleToggle: () => void;
  handleSubmit: (e: React.SyntheticEvent) => void;
  children?: React.ReactNode;
  customContent?: React.ReactNode;
};

const Modal: React.FC<ModalProps> = ({
  actionDisabled,
  id,
  title,
  className,
  isOpen,
  scrollable,
  submitButtonLabel,
<<<<<<< HEAD
  cancelButtonLabel,
=======
  submitButtonIcon,
  headerIcon,
>>>>>>> 5a24a13a
  variant,
  handleToggle,
  handleSubmit,
  children,
  customContent,
}) => {
  const { t } = useTranslation();
  const onAccept = (e: React.SyntheticEvent): void => {
    handleSubmit(e);
    handleToggle();
  };
  const titleId = `${id}-dialog-title`;
  const closeButtonLabelText = t('common:applications.actions.close');

  return (
    <Dialog
      id={id}
      aria-labelledby={titleId}
      isOpen={isOpen}
      className={className}
      close={handleToggle}
      closeButtonLabelText={closeButtonLabelText}
      scrollable={scrollable}
      variant={variant}
    >
<<<<<<< HEAD
      {title && <Dialog.Header title={title} id={id} />}
      {children && <Dialog.Content>{children}</Dialog.Content>}
      <Dialog.ActionButtons>
        <Button
          theme="black"
          variant="secondary"
          onClick={handleToggle}
          data-testid="cancel"
        >
          {cancelButtonLabel}
        </Button>
        <Button
          theme="coat"
          variant={variant}
          onClick={onAccept}
          disabled={actionDisabled}
          data-testid="submit"
        >
          {submitButtonLabel}
        </Button>
      </Dialog.ActionButtons>
=======
      {title && <Dialog.Header title={title} id={id} iconLeft={headerIcon} />}
      {customContent || (
        <>
          {children && <Dialog.Content>{children}</Dialog.Content>}
          <Dialog.ActionButtons>
            <Button
              theme="black"
              variant="secondary"
              onClick={handleToggle}
              data-testid="cancel"
            >
              {t('common:applications.actions.close')}
            </Button>
            <Button
              theme="coat"
              variant={variant}
              onClick={onAccept}
              disabled={actionDisabled}
              data-testid="submit"
              iconLeft={submitButtonIcon}
            >
              {submitButtonLabel}
            </Button>
          </Dialog.ActionButtons>
        </>
      )}
>>>>>>> 5a24a13a
    </Dialog>
  );
};

export default Modal;<|MERGE_RESOLUTION|>--- conflicted
+++ resolved
@@ -5,12 +5,9 @@
 export type ModalProps = {
   id: string;
   submitButtonLabel: string;
-<<<<<<< HEAD
   cancelButtonLabel: string;
-=======
   submitButtonIcon?: React.ReactNode;
   headerIcon?: React.ReactNode;
->>>>>>> 5a24a13a
   actionDisabled?: boolean;
   title?: string;
   className?: string;
@@ -31,12 +28,9 @@
   isOpen,
   scrollable,
   submitButtonLabel,
-<<<<<<< HEAD
   cancelButtonLabel,
-=======
   submitButtonIcon,
   headerIcon,
->>>>>>> 5a24a13a
   variant,
   handleToggle,
   handleSubmit,
@@ -62,29 +56,6 @@
       scrollable={scrollable}
       variant={variant}
     >
-<<<<<<< HEAD
-      {title && <Dialog.Header title={title} id={id} />}
-      {children && <Dialog.Content>{children}</Dialog.Content>}
-      <Dialog.ActionButtons>
-        <Button
-          theme="black"
-          variant="secondary"
-          onClick={handleToggle}
-          data-testid="cancel"
-        >
-          {cancelButtonLabel}
-        </Button>
-        <Button
-          theme="coat"
-          variant={variant}
-          onClick={onAccept}
-          disabled={actionDisabled}
-          data-testid="submit"
-        >
-          {submitButtonLabel}
-        </Button>
-      </Dialog.ActionButtons>
-=======
       {title && <Dialog.Header title={title} id={id} iconLeft={headerIcon} />}
       {customContent || (
         <>
@@ -96,7 +67,7 @@
               onClick={handleToggle}
               data-testid="cancel"
             >
-              {t('common:applications.actions.close')}
+              {cancelButtonLabel}
             </Button>
             <Button
               theme="coat"
@@ -111,7 +82,6 @@
           </Dialog.ActionButtons>
         </>
       )}
->>>>>>> 5a24a13a
     </Dialog>
   );
 };
