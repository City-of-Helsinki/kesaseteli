import * as React from 'react';

import Heading from '../heading/Heading';
import {
  $Action,
  $Grid,
  $Hr,
  $Section,
  FormSectionProps,
} from './FormSection.sc';

const FormSection: React.FC<FormSectionProps> = ({
  children,
  header,
  action,
  withoutDivider = false,
<<<<<<< HEAD
  'padding-bottom': paddingBottom = true,
  role,
  ...rest
}) => (
  <$Section padding-bottom={paddingBottom}>
    {action && <$Action>{action}</$Action>}
    {header && <Heading header={header} {...rest} />}
=======
  paddingBottom = true,
  role,
  loading,
  ...rest
}) => (
  <$Section paddingBottom={paddingBottom}>
    {action && <$Action>{action}</$Action>}
    {header && <Heading header={header} loading={loading} {...rest} />}
>>>>>>> 5e6059c5
    {children && (
      <$Grid role={role} {...rest}>
        {children}
      </$Grid>
    )}
    {!withoutDivider && <$Hr />}
  </$Section>
);

export default FormSection;<|MERGE_RESOLUTION|>--- conflicted
+++ resolved
@@ -14,15 +14,6 @@
   header,
   action,
   withoutDivider = false,
-<<<<<<< HEAD
-  'padding-bottom': paddingBottom = true,
-  role,
-  ...rest
-}) => (
-  <$Section padding-bottom={paddingBottom}>
-    {action && <$Action>{action}</$Action>}
-    {header && <Heading header={header} {...rest} />}
-=======
   paddingBottom = true,
   role,
   loading,
@@ -31,7 +22,6 @@
   <$Section paddingBottom={paddingBottom}>
     {action && <$Action>{action}</$Action>}
     {header && <Heading header={header} loading={loading} {...rest} />}
->>>>>>> 5e6059c5
     {children && (
       <$Grid role={role} {...rest}>
         {children}
