--- conflicted
+++ resolved
@@ -9,11 +9,7 @@
   action?: React.ReactNode;
   withoutDivider?: boolean;
   header?: string;
-<<<<<<< HEAD
-  'padding-bottom'?: boolean;
-=======
   paddingBottom?: boolean;
->>>>>>> 5e6059c5
 } & HeadingProps &
   GridProps;
 
@@ -40,11 +36,7 @@
   display: flex;
   flex-direction: column;
   padding-bottom: ${(props) =>
-<<<<<<< HEAD
-    props['padding-bottom'] ? props.theme.spacing.m : ''};
-=======
     props.paddingBottom ? props.theme.spacing.m : ''};
->>>>>>> 5e6059c5
   position: relative;
 `;
 
