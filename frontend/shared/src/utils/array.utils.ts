--- conflicted
+++ resolved
@@ -1,11 +1,8 @@
 export const getFirstValue = <T>(value: T[] | T | undefined): T | undefined =>
   Array.isArray(value) ? (value.length > 0 ? value[0] : undefined) : value;
 
-<<<<<<< HEAD
-=======
 export const invertBooleanArray = (arr: boolean[]): boolean[] =>
   arr.map((c) => !c);
->>>>>>> bbdeb739
 export const getLastValue = <T>(value: T[] | T | undefined): T | undefined =>
   Array.isArray(value)
     ? value.length > 0
