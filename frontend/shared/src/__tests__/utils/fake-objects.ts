--- conflicted
+++ resolved
@@ -35,7 +35,6 @@
   company_form: 'oy',
 };
 
-<<<<<<< HEAD
 export const fakeContactPerson = (): ContactPerson => ({
   contact_person_name: faker.name.findName(),
   contact_person_email: faker.internet.email(),
@@ -43,20 +42,13 @@
   street_address: faker.address.streetAddress(),
 });
 
-export const fakeInvoicer = (): Invoicer => ({
-=======
 export const fakeInvoicer = (): Required<Invoicer> => ({
->>>>>>> e65a7a64
   invoicer_name: faker.name.findName(),
   invoicer_email: faker.internet.email(),
   invoicer_phone_number: faker.phone.phoneNumber(),
 });
-<<<<<<< HEAD
-export const fakeEmployment = (): Employment => ({
-=======
 
 export const fakeEmployment = (): Required<Employment> => ({
->>>>>>> e65a7a64
   id: faker.datatype.uuid(),
   summer_voucher_exception_reason: faker.random.arrayElement([
     '9th_grader',
@@ -115,5 +107,5 @@
 
 export const fakeApplications = (
   count = faker.datatype.number(10)
-): Required<Application[]> =>
+): Application[] =>
   generateNodeArray(() => fakeApplication(faker.datatype.uuid()), count);