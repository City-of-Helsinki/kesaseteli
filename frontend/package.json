--- conflicted
+++ resolved
@@ -34,15 +34,10 @@
     "test:debug": "npx lerna run test:debug",
     "test:staged": "npx lerna run test:staged",
     "test:coverage": "npx lerna run test:coverage --stream --concurrency 1",
-<<<<<<< HEAD
-    "bf-applicant:test": "yarn --cwd benefit/applicant test",
-    "bf-handler:test": "yarn --cwd benefit/bf-handler test",
-    "bf-applicant:browser-test": "yarn --cwd benefit/applicant browser-test",
-    "bf-applicant:browser-test:ci": "yarn --cwd benefit/applicant browser-test:ci",
-=======
     "bf-appl:test": "yarn --cwd benefit/applicant test",
     "bf-hdlr:test": "yarn --cwd benefit/bf-handler test",
->>>>>>> 905a9642
+    "bf-appl:browser-test": "yarn --cwd benefit/applicant browser-test",
+    "bf-appl:browser-test:ci": "yarn --cwd benefit/applicant browser-test:ci",
     "ks-empl:test": " yarn --cwd kesaseteli/employer test",
     "ks-empl:browser-test": "yarn --cwd kesaseteli/employer browser-test",
     "ks-empl:browser-test:ci": "yarn --cwd kesaseteli/employer browser-test:ci",
